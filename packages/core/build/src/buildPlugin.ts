--- conflicted
+++ resolved
@@ -299,7 +299,6 @@
 
   const entry = fg.globSync('index.{ts,tsx,js,jsx}', { absolute: false, cwd: path.join(cwd, 'src/client') });
   const outputFileName = 'index.js';
-<<<<<<< HEAD
   const compiler = rspack({
     mode: "production",
     // mode: "development",
@@ -312,26 +311,6 @@
       publicPath: `/static/plugins/${packageJson.name}/dist/client/`,
       clean: true,
       library: {
-=======
-
-  await viteBuild(userConfig.modifyViteConfig({
-    mode: 'production',
-    define: {
-      'process.env.NODE_ENV': JSON.stringify('production'),
-      'process.env.__TEST__': false,
-      'process.env.__E2E__': process.env.__E2E__ ? true : false,
-    },
-    logLevel: 'warn',
-    build: {
-      minify: true,
-      outDir,
-      cssCodeSplit: false,
-      emptyOutDir: true,
-      sourcemap,
-      lib: {
-        entry,
-        formats: ['umd'],
->>>>>>> 887ddf0e
         name: packageJson.name,
         type: 'umd',
         umdNamedDefine: true,
