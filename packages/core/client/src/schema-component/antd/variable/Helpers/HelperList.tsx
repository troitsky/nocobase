--- conflicted
+++ resolved
@@ -7,35 +7,20 @@
  * For more information, please refer to: https://www.nocobase.com/agreement.
  */
 
-<<<<<<< HEAD
-import { observer } from '@formily/react';
-import { Tag } from 'antd';
-import React from 'react';
-import { useHelperObservables } from './hooks/useHelperObservables';
-
-export const HelperList = observer(() => {
-  const helperObservables = useHelperObservables();
-  const { helpersObs, removeHelper } = helperObservables;
-
-  return (
-    <>
-      {helpersObs.value.map((helper, index) => (
-        <Tag key={helper.name} closable onClose={() => removeHelper({ index })}>
-          {helper.name}
-        </Tag>
-      ))}
-=======
 import { observer } from '@formily/reactive-react';
 import React from 'react';
 import { Helper } from './Helper';
-import { helpersObs } from './observables';
+import { useHelperObservables } from './hooks/useHelperObservables';
 const _HelperList = () => {
+  const helperObservables = useHelperObservables();
+  const { helpersObs, removeHelper } = helperObservables;
   return (
     <>
       {helpersObs.value.map((helper, index) => {
         return <Helper key={index} index={index} label={helper.config.title} />;
       })}
->>>>>>> b65d8240
     </>
   );
-});+};
+
+export const HelperList = observer(_HelperList, { displayName: 'HelperList' });