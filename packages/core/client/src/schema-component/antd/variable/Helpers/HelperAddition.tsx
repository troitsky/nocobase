/**
 * This file is part of the NocoBase (R) project.
 * Copyright (c) 2020-2024 NocoBase Co., Ltd.
 * Authors: NocoBase Team.
 *
 * This project is dual-licensed under AGPL-3.0 and NocoBase Commercial License.
 * For more information, please refer to: https://www.nocobase.com/agreement.
 */

<<<<<<< HEAD
import { observer } from '@formily/react';
import { Dropdown } from 'antd';
import React from 'react';
import { useHelperObservables } from './hooks/useHelperObservables';
import { allHelpersConfigObs } from './observables';
import { FilterOutlined } from '@ant-design/icons';
import { Tag } from 'antd';

export const HelperAddition = observer(() => {
  const helperObservables = useHelperObservables();
  const { addHelper } = helperObservables;

  const items = allHelpersConfigObs.value.map((helper) => ({
    key: helper.name,
    label: helper.title,
  }));
=======
import { FilterOutlined } from '@ant-design/icons';
import type { MenuProps } from 'antd';
import { Dropdown } from 'antd';
import React from 'react';
import { useApp } from '../../../../application';
import { useCompile } from '../../../hooks';
import { addHelper } from './observables';
>>>>>>> b65d8240

  return (
    <Dropdown
      menu={{
        items,
        onClick: ({ key }) => {
          addHelper({ name: key });
        },
      }}
    >
      <Tag style={{ cursor: 'pointer' }}>
        <FilterOutlined /> Add Filter
      </Tag>
    </Dropdown>
  );
});<|MERGE_RESOLUTION|>--- conflicted
+++ resolved
@@ -7,14 +7,12 @@
  * For more information, please refer to: https://www.nocobase.com/agreement.
  */
 
-<<<<<<< HEAD
+import { FilterOutlined } from '@ant-design/icons';
 import { observer } from '@formily/react';
-import { Dropdown } from 'antd';
+import { Dropdown, Tag } from 'antd';
 import React from 'react';
 import { useHelperObservables } from './hooks/useHelperObservables';
 import { allHelpersConfigObs } from './observables';
-import { FilterOutlined } from '@ant-design/icons';
-import { Tag } from 'antd';
 
 export const HelperAddition = observer(() => {
   const helperObservables = useHelperObservables();
@@ -24,15 +22,6 @@
     key: helper.name,
     label: helper.title,
   }));
-=======
-import { FilterOutlined } from '@ant-design/icons';
-import type { MenuProps } from 'antd';
-import { Dropdown } from 'antd';
-import React from 'react';
-import { useApp } from '../../../../application';
-import { useCompile } from '../../../hooks';
-import { addHelper } from './observables';
->>>>>>> b65d8240
 
   return (
     <Dropdown
