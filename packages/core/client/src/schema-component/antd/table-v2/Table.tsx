/**
 * This file is part of the NocoBase (R) project.
 * Copyright (c) 2020-2024 NocoBase Co., Ltd.
 * Authors: NocoBase Team.
 *
 * This project is dual-licensed under AGPL-3.0 and NocoBase Commercial License.
 * For more information, please refer to: https://www.nocobase.com/agreement.
 */

import { CloseOutlined, MenuOutlined } from '@ant-design/icons';
import { TinyColor } from '@ctrl/tinycolor';
import { SortableContext, SortableContextProps, useSortable } from '@dnd-kit/sortable';
import { css, cx } from '@emotion/css';
import { ArrayField } from '@formily/core';
import { spliceArrayState } from '@formily/core/esm/shared/internals';
import { RecursionField, Schema, observer, useField, useFieldSchema } from '@formily/react';
import { action, raw } from '@formily/reactive';
import { uid } from '@formily/shared';
import { isPortalInBody } from '@nocobase/utils/client';
import { useCreation, useDeepCompareEffect, useMemoizedFn } from 'ahooks';
import { Table as AntdTable, Spin, TableColumnProps } from 'antd';
import { default as classNames, default as cls } from 'classnames';
import _, { omit } from 'lodash';
import React, { useCallback, useContext, useMemo, useRef, useState } from 'react';
import { useTranslation } from 'react-i18next';
import { useInView } from 'react-intersection-observer';
import { DndContext, useDesignable, useTableSize } from '../..';
import {
  RecordIndexProvider,
  RecordProvider,
  useCollection,
  useCollectionParentRecordData,
  useDataBlockRequest,
  useDataBlockRequestData,
  useFlag,
  useSchemaInitializerRender,
  useTableSelectorContext,
} from '../../../';
import { useACLFieldWhitelist } from '../../../acl/ACLProvider';
import { useTableBlockContext } from '../../../block-provider/TableBlockProvider';
import { isNewRecord } from '../../../data-source/collection-record/isNewRecord';
import { withDynamicSchemaProps } from '../../../hoc/withDynamicSchemaProps';
import { withSkeletonComponent } from '../../../hoc/withSkeletonComponent';
import { useSatisfiedActionValues } from '../../../schema-settings/LinkageRules/useActionValues';
import { useToken } from '../__builtins__';
import { SubFormProvider } from '../association-field/hooks';
import { ColumnFieldProvider } from './components/ColumnFieldProvider';
import { TableSkeleton } from './TableSkeleton';
import { extractIndex, isCollectionFieldComponent, isColumnComponent } from './utils';

const RecursionFieldMemo = React.memo(RecursionField);
const InViewContext = React.createContext(false);

const useArrayField = (props) => {
  const field = useField<ArrayField>();
  return (props.field || field) as ArrayField;
};

function getSchemaArrJSON(schemaArr: Schema[]) {
  return schemaArr.map((item) => (item.name === 'actions' ? omit(item.toJSON(), 'properties') : item.toJSON()));
}
function adjustColumnOrder(columns) {
  const leftFixedColumns = [];
  const normalColumns = [];
  const rightFixedColumns = [];

  columns.forEach((column) => {
    if (column.fixed === 'left') {
      leftFixedColumns.push(column);
    } else if (column.fixed === 'right') {
      rightFixedColumns.push(column);
    } else {
      normalColumns.push(column);
    }
  });

  return [...leftFixedColumns, ...normalColumns, ...rightFixedColumns];
}

const useColumnsDeepMemoized = (columns: any[]) => {
  const columnsJSON = getSchemaArrJSON(columns);
  const oldObj = useCreation(() => ({ value: _.cloneDeep(columnsJSON) }), []);

  if (!_.isEqual(columnsJSON, oldObj.value)) {
    oldObj.value = _.cloneDeep(columnsJSON);
  }

  return oldObj.value;
};

const useTableColumns = (props: { showDel?: any; isSubTable?: boolean }, paginationProps) => {
  const { token } = useToken();
  const field = useArrayField(props);
  const schema = useFieldSchema();
  const { schemaInWhitelist } = useACLFieldWhitelist();
  const { designable } = useDesignable();
  const { exists, render } = useSchemaInitializerRender(schema['x-initializer'], schema['x-initializer-props']);
  const parentRecordData = useCollectionParentRecordData();
  const columnsSchema = schema.reduceProperties((buf, s) => {
    if (isColumnComponent(s) && schemaInWhitelist(Object.values(s.properties || {}).pop())) {
      return buf.concat([s]);
    }
    return buf;
  }, []);
  const { current, pageSize } = paginationProps;
  const hasChangedColumns = useColumnsDeepMemoized(columnsSchema);

  const schemaToolbarBigger = useMemo(() => {
    return css`
      .nb-action-link {
        margin: -${token.paddingContentVerticalLG}px -${token.marginSM}px;
        padding: ${token.paddingContentVerticalLG}px ${token.paddingSM + 4}px;
      }
    `;
  }, [token.paddingContentVerticalLG, token.marginSM]);

  const collection = useCollection();

  const columns = useMemo(
    () =>
      columnsSchema?.map((columnSchema: Schema) => {
        const collectionFields = columnSchema.reduceProperties((buf, s) => {
          if (isCollectionFieldComponent(s)) {
            return buf.concat([s]);
          }
        }, []);
        const dataIndex = collectionFields?.length > 0 ? collectionFields[0].name : columnSchema.name;
        return {
          title: <RecursionFieldMemo name={columnSchema.name} schema={columnSchema} onlyRenderSelf />,
          dataIndex,
          key: columnSchema.name,
          sorter: columnSchema['x-component-props']?.['sorter'],
          width: 200,
          ...columnSchema['x-component-props'],
          render: (value, record, index) => {
            const basePath = field.address.concat(record.__index || index);
            return (
              <SubFormProvider value={{ value: record, collection, fieldSchema: schema.parent }}>
                <RecordIndexProvider index={record.__index || index}>
                  <RecordProvider isNew={isNewRecord(record)} record={record} parent={parentRecordData}>
                    <ColumnFieldProvider schema={columnSchema} basePath={basePath}>
                      <span role="button" className={schemaToolbarBigger}>
                        <RecursionFieldMemo basePath={basePath} schema={columnSchema} onlyRenderProperties />
                      </span>
                    </ColumnFieldProvider>
                  </RecordProvider>
                </RecordIndexProvider>
              </SubFormProvider>
            );
          },
          onCell: (record, rowIndex) => {
            return { record, schema: columnSchema, rowIndex, isSubTable: props.isSubTable };
          },
        } as TableColumnProps<any>;
      }),

    // 这里不能把 columnsSchema 作为依赖，因为其每次都会变化，这里使用 hasChangedColumns 作为依赖
    // eslint-disable-next-line react-hooks/exhaustive-deps
    [hasChangedColumns, field.address, collection, parentRecordData, schemaToolbarBigger],
  );

  const tableColumns = useMemo(() => {
    if (!exists) {
      return columns;
    }
    const res = [
      ...columns,
      {
        title: render(),
        dataIndex: 'TABLE_COLUMN_INITIALIZER',
        key: 'TABLE_COLUMN_INITIALIZER',
        render: designable
          ? () => <div style={{ width: '100%', minWidth: '180px' }} className="nb-column-initializer" />
          : null,
        fixed: designable ? 'right' : 'none',
      },
    ];

    if (props.showDel) {
      res.push({
        title: '',
        key: 'delete',
        width: 60,
        align: 'center',
        fixed: 'right',
        render: (v, record, index) => {
          if (props.showDel(record)) {
            return (
              <CloseOutlined
                style={{ cursor: 'pointer', color: 'gray' }}
                onClick={() => {
                  return action(() => {
                    const fieldIndex = (current - 1) * pageSize + index;
                    spliceArrayState(field, {
                      startIndex: fieldIndex,
                      deleteCount: 1,
                    });
                    field.value.splice(fieldIndex, 1);
                    setTimeout(() => {
                      field.value[field.value.length] = null;
                    });
                    return field.onInput(field.value);
                  });
                }}
              />
            );
          }
          return;
        },
      });
    }

    return adjustColumnOrder(res);
  }, [columns, exists, field, render, props.showDel, designable]);

  return tableColumns;
};

// How many rows should be displayed on initial render
const INITIAL_ROWS_NUMBER = 20;

const SortableRow = (props: {
  rowIndex: number;
  onClick: (e: any) => void;
  style: React.CSSProperties;
  className: string;
}) => {
  const { isInSubTable } = useFlag();
  const { token } = useToken();
  const id = props['data-row-key']?.toString();
  const { setNodeRef, isOver, active, over } = useSortable({
    id,
  });

  const { ref, inView } = useInView({
    threshold: 0,
    triggerOnce: true,
    initialInView: !!process.env.__E2E__ || isInSubTable || (props.rowIndex || 0) < INITIAL_ROWS_NUMBER,
    skip: !!process.env.__E2E__ || isInSubTable,
  });

  const classObj = useMemo(() => {
    const borderColor = new TinyColor(token.colorSettings).setAlpha(0.6).toHex8String();
    return {
      topActiveClass: css`
        & > td {
          border-top: 2px solid ${borderColor} !important;
        }
      `,
      bottomActiveClass: css`
        & > td {
          border-bottom: 2px solid ${borderColor} !important;
        }
      `,
    };
  }, [token.colorSettings]);

  const className =
    (active?.data.current?.sortable.index ?? -1) > (over?.data.current?.sortable?.index ?? -1)
      ? classObj.topActiveClass
      : classObj.bottomActiveClass;

  return (
    <InViewContext.Provider value={inView}>
      <tr
        ref={(node) => {
          if (active?.id !== id) {
            setNodeRef(node);
          }
          ref(node);
        }}
        {...props}
        className={classNames(props.className, { [className]: active && isOver })}
      />
    </InViewContext.Provider>
  );
};

const SortHandle = (props) => {
  const { id, ...otherProps } = props;
  const { listeners, setNodeRef } = useSortable({
    id,
  });
  return <MenuOutlined ref={setNodeRef} {...otherProps} {...listeners} style={{ cursor: 'grab' }} />;
};

const TableIndex = (props) => {
  const { index, ...otherProps } = props;
  return (
    <div className={classNames('nb-table-index')} style={{ padding: '0 8px 0 16px' }} {...otherProps}>
      {index}
    </div>
  );
};

const pageSizeOptions = [5, 10, 20, 50, 100, 200];

const usePaginationProps = (pagination1, pagination2) => {
  const { t } = useTranslation();
  const field: any = useField();
  const { token } = useToken();
  const { meta } = useDataBlockRequestData() || {};
  const { hasNext } = meta || {};
  const pagination = useMemo(
    () => ({ ...pagination1, ...pagination2 }),
    [JSON.stringify({ ...pagination1, ...pagination2 })],
  );
  const { total: totalCount, current, pageSize } = pagination || {};
  const showTotal = useCallback(
    (total) => {
      return t('Total {{count}} items', { count: total });
    },
    [t, totalCount],
  );

  const showTotalResult = useMemo(() => {
    return {
      pageSizeOptions,
      showTotal,
      showSizeChanger: true,
      ...pagination,
    };
  }, [pagination, showTotal]);

  const result = useMemo(() => {
    if (totalCount) {
      return showTotalResult;
    } else {
      return {
        pageSizeOptions,
        showTotal: false,
        simple: true,
        showTitle: false,
        showSizeChanger: true,
        hideOnSinglePage: false,
        ...pagination,
        total: field.value?.length < pageSize || !hasNext ? pageSize * current : pageSize * current + 1,
        className: css`
          .ant-pagination-simple-pager {
            display: none !important;
          }
        `,
        itemRender: (_, type, originalElement) => {
          if (type === 'prev') {
            return (
              <div
                style={{ display: 'flex' }}
                className={css`
                  .ant-pagination-item-link {
                    min-width: ${token.controlHeight}px;
                  }
                `}
              >
                {originalElement} <div style={{ marginLeft: '7px' }}>{current}</div>
              </div>
            );
          } else {
            return originalElement;
          }
        },
      };
    }
  }, [pagination, t, showTotal, field.value?.length, showTotalResult]);

  if (pagination2 === false) {
    return false;
  }
  if (!pagination2 && pagination1 === false) {
    return false;
  }
  return field.value?.length > 0 || result.total ? result : false;
};

const headerClass = css`
  max-width: 300px;
  white-space: nowrap;
  &:hover .general-schema-designer {
    display: block;
  }
`;

const cellClass = css`
  max-width: 300px;
  white-space: nowrap;
  .ant-color-picker-trigger {
    position: absolute;
    top: 50%;
    transform: translateY(-50%);
  }
`;

const floatLeftClass = css`
  float: left;
`;

const rowSelectCheckboxWrapperClass = css`
  position: relative;
  display: flex;
  align-items: center;
  justify-content: space-evenly;
  padding-right: 8px;
  .nb-table-index {
    opacity: 0;
  }
  &:not(.checked) {
    .nb-table-index {
      opacity: 1;
    }
  }
`;

const rowSelectCheckboxWrapperClassHover = css`
  &:hover {
    .nb-table-index {
      opacity: 0;
    }
    .nb-origin-node {
      display: block;
    }
  }
`;

const rowSelectCheckboxContentClass = css`
  position: relative;
  display: flex;
  align-items: center;
  justify-content: space-evenly;
`;

const rowSelectCheckboxCheckedClassHover = css`
  position: absolute;
  right: 50%;
  transform: translateX(50%);
  &:not(.checked) {
    display: none;
  }
`;

const HeaderWrapperComponent = React.memo((props) => {
  return (
    <DndContext>
      <thead {...props} />
    </DndContext>
  );
});

HeaderWrapperComponent.displayName = 'HeaderWrapperComponent';

const HeaderCellComponent = React.memo((props: { className: string }) => {
  return <th {...props} className={cls(props.className, headerClass)} />;
});

HeaderCellComponent.displayName = 'HeaderCellComponent';

const BodyRowComponent = React.memo(
  (props: { rowIndex: number; onClick: (e: any) => void; style: React.CSSProperties; className: string }) => {
    return <SortableRow {...props} />;
  },
);

BodyRowComponent.displayName = 'BodyRowComponent';

const BodyCellComponent = React.memo(
  (props: {
    className: string;
    style: React.CSSProperties;
    children: React.ReactNode;
    record: any;
    schema: any;
    rowIndex: number;
    isSubTable: boolean;
  }) => {
    const { token } = useToken();
    const inView = useContext(InViewContext);
    const isIndex = props.className?.includes('selection-column');
    const { record, schema, rowIndex, isSubTable, ...others } = props;
    const { valueMap } = useSatisfiedActionValues({ formValues: record, category: 'style', schema });
    const style = useMemo(() => Object.assign({ ...props.style }, valueMap), [props.style, valueMap]);
    const skeletonStyle = {
      height: '1em',
      backgroundColor: token.colorFillSecondary,
      borderRadius: `${token.borderRadiusSM}px`,
    };

    return (
      <td {...others} className={classNames(props.className, cellClass)} style={style}>
        {/* Lazy rendering cannot be used in sub-tables. */}
        {isSubTable || inView || isIndex ? props.children : <div style={skeletonStyle} />}
      </td>
    );
  },
);

BodyCellComponent.displayName = 'BodyCellComponent';

interface TableProps {
  /** @deprecated */
  useProps?: () => any;
  onChange?: (pagination, filters, sorter, extra) => void;
  onRowSelectionChange?: (selectedRowKeys: any[], selectedRows: any[]) => void;
  onRowDragEnd?: (e: { from: any; to: any }) => void;
  onClickRow?: (record: any, setSelectedRow: (selectedRow: any[]) => void, selectedRow: any[]) => void;
  pagination?: any;
  showIndex?: boolean;
  dragSort?: boolean;
  rowKey?: string | ((record: any) => string);
  rowSelection?: any;
  required?: boolean;
  onExpand?: (flag: boolean, record: any) => void;
  isSubTable?: boolean;
  defaultDataSource?: any[];
}

const InternalNocoBaseTable = React.memo(
  (props: {
    tableHeight: number;
    SortableWrapper: React.FC<{}>;
    tableSizeRefCallback: (instance: HTMLDivElement) => void;
    defaultRowKey: (record: any) => any;
    dataSource: any[];
    restProps: { rowSelection: any };
    paginationProps: any;
    components: {
      header: { wrapper: (props: any) => React.JSX.Element; cell: (props: any) => React.JSX.Element };
      body: {
        wrapper: (props: any) => React.JSX.Element;
        row: (props: any) => React.JSX.Element;
        cell: (props: any) => React.JSX.Element;
      };
    };
    onTableChange: any;
    onRow: (record: any) => { onClick: (e: any) => void };
    rowClassName: (record: any) => string;
    scroll: { x: string; y: number };
    columns: any[];
    expandable: { onExpand: (flag: any, record: any) => void; expandedRowKeys: any };
    field: ArrayField<any, any>;
  }): React.ReactElement<any, any> => {
    const {
      tableHeight,
      SortableWrapper,
      tableSizeRefCallback,
      defaultRowKey,
      dataSource,
      paginationProps,
      components,
      onTableChange,
      onRow,
      rowClassName,
      scroll,
      columns,
      expandable,
      field,
      ...others
    } = props;

    return (
      <div
        className={cx(
          css`
            height: 100%;
            overflow: hidden;
            .ant-table-wrapper {
              height: 100%;
              .ant-spin-nested-loading {
                height: 100%;
                .ant-spin-container {
                  height: 100%;
                  display: flex;
                  flex-direction: column;
                  .ant-table-expanded-row-fixed {
                    min-height: ${tableHeight}px;
                  }
                  .ant-table-body {
                    min-height: ${tableHeight}px;
                  }
                }
              }
            }
            .ant-table {
              overflow-x: auto;
              overflow-y: hidden;
            }
          `,
          'nb-table-container',
        )}
      >
        <SortableWrapper>
          <AntdTable
            ref={tableSizeRefCallback as any}
            rowKey={defaultRowKey}
            // rowKey={(record) => record.id}
            dataSource={dataSource}
            tableLayout="auto"
            {...others}
            pagination={paginationProps}
            components={components}
            onChange={onTableChange}
            onRow={onRow}
            rowClassName={rowClassName}
            scroll={scroll}
            columns={columns}
            expandable={expandable}
          />
        </SortableWrapper>
        {field.errors.length > 0 && (
          <div className="ant-formily-item-error-help ant-formily-item-help ant-formily-item-help-enter ant-formily-item-help-enter-active">
            {field.errors.map((error) => {
              return error.messages.map((message) => <div key={message}>{message}</div>);
            })}
          </div>
        )}
      </div>
    );
  },
);

InternalNocoBaseTable.displayName = 'InternalNocoBaseTable';

export const Table: any = withDynamicSchemaProps(
  withSkeletonComponent(
    observer((props: TableProps) => {
      const { token } = useToken();
      const { pagination: pagination1, useProps, ...others1 } = omit(props, ['onBlur', 'onFocus', 'value']);

      // 新版 UISchema（1.0 之后）中已经废弃了 useProps，这里之所以继续保留是为了兼容旧版的 UISchema
      const { pagination: pagination2, ...others2 } = useProps?.() || {};

<<<<<<< HEAD
      const {
        dragSort = false,
        showIndex = true,
        onRowSelectionChange,
        onChange: onTableChange,
        rowSelection,
        rowKey,
        required,
        onExpand,
        loading,
        onClickRow,
        defaultDataSource,
        ...others
      } = { ...others1, ...others2 } as any;
      const field = useArrayField(others);
      const schema = useFieldSchema();
      const collection = useCollection();
      const isTableSelector = schema?.parent?.['x-decorator'] === 'TableSelectorProvider';
      const ctx = isTableSelector ? useTableSelectorContext() : useTableBlockContext();
      const { expandFlag, allIncludesChildren } = ctx;
      const onRowDragEnd = useMemoizedFn(others.onRowDragEnd || (() => {}));
      const paginationProps = usePaginationProps(pagination1, pagination2);
      const columns = useTableColumns(others, paginationProps);
      const [expandedKeys, setExpandesKeys] = useState(() => (expandFlag ? allIncludesChildren : []));
      const [selectedRowKeys, setSelectedRowKeys] = useState<any[]>(field?.data?.selectedRowKeys || []);
      const [selectedRow, setSelectedRow] = useState([]);
      const isRowSelect = rowSelection?.type !== 'none';
      const defaultRowKeyMap = useRef(new Map());
      const highlightRowCss = useMemo(() => {
        return css`
          & > td {
            background-color: ${token.controlItemBgActive} !important;
          }
          &:hover > td {
            background-color: ${token.controlItemBgActiveHover} !important;
          }
        `;
      }, [token.controlItemBgActive, token.controlItemBgActiveHover]);

      const highlightRow = useMemo(() => (onClickRow ? highlightRowCss : ''), [highlightRowCss, onClickRow]);

      const onRow = useMemo(() => {
        if (onClickRow) {
          return (record, rowIndex) => {
            return {
              onClick: (e) => {
                if (isPortalInBody(e.target)) {
                  return;
                }
                onClickRow(record, setSelectedRow, selectedRow);
              },
              rowIndex,
            };
=======
    const {
      dragSort = false,
      showIndex = true,
      onRowSelectionChange,
      onChange: onTableChange,
      rowSelection,
      rowKey,
      required,
      onExpand,
      loading,
      onClickRow,
      ...others
    } = { ...others1, ...others2 } as any;
    const field = useArrayField(others);
    const schema = useFieldSchema();
    const { size = 'middle' } = schema?.['x-component-props'] || {};
    const collection = useCollection();
    const isTableSelector = schema?.parent?.['x-decorator'] === 'TableSelectorProvider';
    const ctx = isTableSelector ? useTableSelectorContext() : useTableBlockContext();
    const { expandFlag, allIncludesChildren } = ctx;
    const onRowDragEnd = useMemoizedFn(others.onRowDragEnd || (() => {}));
    const paginationProps = usePaginationProps(pagination1, pagination2);
    const columns = useTableColumns(others, paginationProps);
    const [expandedKeys, setExpandesKeys] = useState(() => (expandFlag ? allIncludesChildren : []));
    const [selectedRowKeys, setSelectedRowKeys] = useState<any[]>(field?.data?.selectedRowKeys || []);
    const [selectedRow, setSelectedRow] = useState([]);
    const isRowSelect = rowSelection?.type !== 'none';
    const defaultRowKeyMap = useRef(new Map());
    const highlightRowCss = useMemo(() => {
      return css`
        & > td {
          background-color: ${token.controlItemBgActive} !important;
        }
        &:hover > td {
          background-color: ${token.controlItemBgActiveHover} !important;
        }
      `;
    }, [token.controlItemBgActive, token.controlItemBgActiveHover]);

    const highlightRow = useMemo(() => (onClickRow ? highlightRowCss : ''), [highlightRowCss, onClickRow]);

    const onRow = useMemo(() => {
      if (onClickRow) {
        return (record, rowIndex) => {
          return {
            onClick: (e) => {
              if (isPortalInBody(e.target)) {
                return;
              }
              onClickRow(record, setSelectedRow, selectedRow);
            },
            rowIndex,
>>>>>>> 47763e68
          };
        }
        return null;
      }, [onClickRow, selectedRow]);

      useDeepCompareEffect(() => {
        const newExpandesKeys = expandFlag ? allIncludesChildren : [];
        if (!_.isEqual(newExpandesKeys, expandedKeys)) {
          setExpandesKeys(newExpandesKeys);
        }
      }, [expandFlag, allIncludesChildren]);

      /**
       * 为没有设置 key 属性的表格行生成一个唯一的 key
       * 1. rowKey 的默认值是 “key”，所以先判断有没有 record.key；
       * 2. 如果没有就生成一个唯一的 key，并以 record 的值作为索引；
       * 3. 这样下次就能取到对应的 key 的值；
       *
       * 这里有效的前提是：数组中对应的 record 的引用不会发生改变。
       *
       * @param record
       * @returns
       */
      const defaultRowKey = useCallback((record: any) => {
        if (rowKey) {
          return getRowKey(record);
        }
        if (record.key) {
          return record.key;
        }

        if (defaultRowKeyMap.current.has(record)) {
          return defaultRowKeyMap.current.get(record);
        }

        const key = uid();
        defaultRowKeyMap.current.set(record, key);
        return key;
      }, []);

      const getRowKey = useCallback(
        (record: any) => {
          if (Array.isArray(rowKey)) {
            // 使用多个字段值组合生成唯一键
            return rowKey
              .map((keyField) => {
                return record[keyField]?.toString() || '';
              })
              .join('-');
          } else if (typeof rowKey === 'string') {
            return record[rowKey];
          } else {
            // 如果 rowKey 是函数或未提供，使用 defaultRowKey
            return (rowKey ?? defaultRowKey)(record)?.toString();
          }
        },
        [JSON.stringify(rowKey), defaultRowKey],
      );

      const dataSource = useMemo(() => {
        if (_.isEmpty(field?.value) || _.isEqual(raw(field?.value), defaultDataSource)) {
          return defaultDataSource || [];
        }

        const value = Array.isArray(field?.value) ? field.value : [];
        return value.filter(Boolean);

        // If we don't depend on "field?.value?.length", it will cause no response when clicking "Add new" in the SubTable
      }, [field?.value, field?.value?.length, defaultDataSource]);

      const BodyWrapperComponent = useMemo(() => {
        return (props) => {
          const onDragEndCallback = useCallback((e) => {
            if (!e.active || !e.over) {
              console.warn('move cancel');
              return;
            }
            const fromIndex = e.active?.data.current?.sortable?.index;
            const toIndex = e.over?.data.current?.sortable?.index;
            const from = field.value[fromIndex] || e.active;
            const to = field.value[toIndex] || e.over;
            void field.move(fromIndex, toIndex);
            onRowDragEnd({ from, to });
          }, []);

          return (
            <DndContext onDragEnd={onDragEndCallback}>
              <tbody {...props} />
            </DndContext>
          );
        };
      }, [field, onRowDragEnd]);

      // @ts-ignore
      BodyWrapperComponent.displayName = 'BodyWrapperComponent';

      const components = useMemo(() => {
        return {
          header: {
            wrapper: HeaderWrapperComponent,
            cell: HeaderCellComponent,
          },
          body: {
            wrapper: BodyWrapperComponent,
            row: BodyRowComponent,
            cell: BodyCellComponent,
          },
        };
      }, [BodyWrapperComponent]);

      const memoizedRowSelection = useMemo(() => rowSelection, [JSON.stringify(rowSelection)]);

      const restProps = useMemo(
        () => ({
          rowSelection: memoizedRowSelection
            ? {
                type: 'checkbox',
                selectedRowKeys: selectedRowKeys,
                onChange(selectedRowKeys: any[], selectedRows: any[]) {
                  field.data = field.data || {};
                  field.data.selectedRowKeys = selectedRowKeys;
                  field.data.selectedRowData = selectedRows;
                  setSelectedRowKeys(selectedRowKeys);
                  onRowSelectionChange?.(selectedRowKeys, selectedRows);
                },
                getCheckboxProps(record) {
                  return {
                    'aria-label': `checkbox`,
                  };
                },
                renderCell: (checked, record, index, originNode) => {
                  if (!dragSort && !showIndex) {
                    return originNode;
                  }
                  const current = paginationProps?.current;

                  const pageSize = paginationProps?.pageSize || 20;
                  if (current) {
                    index = index + (current - 1) * pageSize + 1;
                  } else {
                    index = index + 1;
                  }
                  if (record.__index) {
                    index = extractIndex(record.__index);
                  }
                  return (
                    <div
                      role="button"
                      aria-label={`table-index-${index}`}
                      className={classNames(checked ? 'checked' : floatLeftClass, rowSelectCheckboxWrapperClass, {
                        [rowSelectCheckboxWrapperClassHover]: isRowSelect,
                      })}
                    >
                      <div className={classNames(checked ? 'checked' : null, rowSelectCheckboxContentClass)}>
                        {dragSort && <SortHandle id={getRowKey(record)} />}
                        {showIndex && <TableIndex index={index} />}
                      </div>
                      {isRowSelect && (
                        <div
                          className={classNames(
                            'nb-origin-node',
                            checked ? 'checked' : null,
                            rowSelectCheckboxCheckedClassHover,
                          )}
                        >
                          {originNode}
                        </div>
                      )}
                    </div>
                  );
                },
                ...memoizedRowSelection,
              }
            : undefined,
        }),
        [
          memoizedRowSelection,
          selectedRowKeys,
          onRowSelectionChange,
          showIndex,
          dragSort,
          field,
          getRowKey,
          isRowSelect,
          memoizedRowSelection,
          paginationProps,
        ],
      );

      const SortableWrapper = useCallback<React.FC>(
        ({ children }) => {
          return dragSort
            ? React.createElement<Omit<SortableContextProps, 'children'>>(
                SortableContext,
                {
                  items: field.value?.map?.(getRowKey) || [],
                },
                children,
              )
            : React.createElement(React.Fragment, {}, children);
        },
        [field, dragSort, getRowKey],
      );

<<<<<<< HEAD
      const { height: tableHeight, tableSizeRefCallback } = useTableSize();
      const scroll = useMemo(() => {
        return {
          x: 'max-content',
          y: dataSource.length > 0 ? tableHeight : undefined,
        };
      }, [tableHeight, dataSource]);

      const rowClassName = useCallback(
        (record) => (selectedRow.includes(record[rowKey]) ? highlightRow : ''),
        [selectedRow, highlightRow, JSON.stringify(rowKey)],
      );

      const onExpandValue = useCallback(
        (flag, record) => {
          const newKeys = flag
            ? [...expandedKeys, record[collection.getPrimaryKey()]]
            : expandedKeys.filter((i) => record[collection.getPrimaryKey()] !== i);
          setExpandesKeys(newKeys);
          onExpand?.(flag, record);
        },
        [expandedKeys, onExpand, collection],
      );

      const expandable = useMemo(() => {
        return {
          onExpand: onExpandValue,
          expandedRowKeys: expandedKeys,
        };
      }, [expandedKeys, onExpandValue]);

      return (
        // If spinning is set to undefined, it will cause the subtable to always display loading, so we need to convert it here.
        // We use Spin here instead of Table's loading prop because using Spin here reduces unnecessary re-renders.
        <Spin spinning={!!loading}>
          <InternalNocoBaseTable
            tableHeight={tableHeight}
            SortableWrapper={SortableWrapper}
            tableSizeRefCallback={tableSizeRefCallback}
            defaultRowKey={defaultRowKey}
            dataSource={dataSource}
            {...others}
            {...restProps}
            paginationProps={paginationProps}
            components={components}
            onTableChange={onTableChange}
            onRow={onRow}
            rowClassName={rowClassName}
            scroll={scroll}
            columns={columns}
            expandable={expandable}
            field={field}
          />
        </Spin>
      );
    }),
    {
      useLoading() {
        const service = useDataBlockRequest();
        const { isInSubTable } = useFlag();

        if (isInSubTable) {
          return false;
        }
        return !!service?.loading;
      },
      SkeletonComponent: TableSkeleton,
    },
  ),
=======
    const expandable = useMemo(() => {
      return {
        onExpand: onExpandValue,
        expandedRowKeys: expandedKeys,
      };
    }, [expandedKeys, onExpandValue]);
    return (
      // If spinning is set to undefined, it will cause the subtable to always display loading, so we need to convert it here
      <Spin spinning={!!loading}>
        <InternalNocoBaseTable
          tableHeight={tableHeight}
          SortableWrapper={SortableWrapper}
          tableSizeRefCallback={tableSizeRefCallback}
          defaultRowKey={defaultRowKey}
          dataSource={dataSource}
          {...others}
          {...restProps}
          paginationProps={paginationProps}
          components={components}
          onTableChange={onTableChange}
          onRow={onRow}
          rowClassName={rowClassName}
          scroll={scroll}
          columns={columns}
          expandable={expandable}
          field={field}
          size={size}
        />
      </Spin>
    );
  }),
>>>>>>> 47763e68
  { displayName: 'NocoBaseTable' },
);<|MERGE_RESOLUTION|>--- conflicted
+++ resolved
@@ -626,7 +626,6 @@
       // 新版 UISchema（1.0 之后）中已经废弃了 useProps，这里之所以继续保留是为了兼容旧版的 UISchema
       const { pagination: pagination2, ...others2 } = useProps?.() || {};
 
-<<<<<<< HEAD
       const {
         dragSort = false,
         showIndex = true,
@@ -643,6 +642,7 @@
       } = { ...others1, ...others2 } as any;
       const field = useArrayField(others);
       const schema = useFieldSchema();
+      const { size = 'middle' } = schema?.['x-component-props'] || {};
       const collection = useCollection();
       const isTableSelector = schema?.parent?.['x-decorator'] === 'TableSelectorProvider';
       const ctx = isTableSelector ? useTableSelectorContext() : useTableBlockContext();
@@ -680,60 +680,6 @@
               },
               rowIndex,
             };
-=======
-    const {
-      dragSort = false,
-      showIndex = true,
-      onRowSelectionChange,
-      onChange: onTableChange,
-      rowSelection,
-      rowKey,
-      required,
-      onExpand,
-      loading,
-      onClickRow,
-      ...others
-    } = { ...others1, ...others2 } as any;
-    const field = useArrayField(others);
-    const schema = useFieldSchema();
-    const { size = 'middle' } = schema?.['x-component-props'] || {};
-    const collection = useCollection();
-    const isTableSelector = schema?.parent?.['x-decorator'] === 'TableSelectorProvider';
-    const ctx = isTableSelector ? useTableSelectorContext() : useTableBlockContext();
-    const { expandFlag, allIncludesChildren } = ctx;
-    const onRowDragEnd = useMemoizedFn(others.onRowDragEnd || (() => {}));
-    const paginationProps = usePaginationProps(pagination1, pagination2);
-    const columns = useTableColumns(others, paginationProps);
-    const [expandedKeys, setExpandesKeys] = useState(() => (expandFlag ? allIncludesChildren : []));
-    const [selectedRowKeys, setSelectedRowKeys] = useState<any[]>(field?.data?.selectedRowKeys || []);
-    const [selectedRow, setSelectedRow] = useState([]);
-    const isRowSelect = rowSelection?.type !== 'none';
-    const defaultRowKeyMap = useRef(new Map());
-    const highlightRowCss = useMemo(() => {
-      return css`
-        & > td {
-          background-color: ${token.controlItemBgActive} !important;
-        }
-        &:hover > td {
-          background-color: ${token.controlItemBgActiveHover} !important;
-        }
-      `;
-    }, [token.controlItemBgActive, token.controlItemBgActiveHover]);
-
-    const highlightRow = useMemo(() => (onClickRow ? highlightRowCss : ''), [highlightRowCss, onClickRow]);
-
-    const onRow = useMemo(() => {
-      if (onClickRow) {
-        return (record, rowIndex) => {
-          return {
-            onClick: (e) => {
-              if (isPortalInBody(e.target)) {
-                return;
-              }
-              onClickRow(record, setSelectedRow, selectedRow);
-            },
-            rowIndex,
->>>>>>> 47763e68
           };
         }
         return null;
@@ -938,7 +884,6 @@
         [field, dragSort, getRowKey],
       );
 
-<<<<<<< HEAD
       const { height: tableHeight, tableSizeRefCallback } = useTableSize();
       const scroll = useMemo(() => {
         return {
@@ -969,7 +914,6 @@
           expandedRowKeys: expandedKeys,
         };
       }, [expandedKeys, onExpandValue]);
-
       return (
         // If spinning is set to undefined, it will cause the subtable to always display loading, so we need to convert it here.
         // We use Spin here instead of Table's loading prop because using Spin here reduces unnecessary re-renders.
@@ -991,6 +935,7 @@
             columns={columns}
             expandable={expandable}
             field={field}
+            size={size}
           />
         </Spin>
       );
@@ -1008,38 +953,5 @@
       SkeletonComponent: TableSkeleton,
     },
   ),
-=======
-    const expandable = useMemo(() => {
-      return {
-        onExpand: onExpandValue,
-        expandedRowKeys: expandedKeys,
-      };
-    }, [expandedKeys, onExpandValue]);
-    return (
-      // If spinning is set to undefined, it will cause the subtable to always display loading, so we need to convert it here
-      <Spin spinning={!!loading}>
-        <InternalNocoBaseTable
-          tableHeight={tableHeight}
-          SortableWrapper={SortableWrapper}
-          tableSizeRefCallback={tableSizeRefCallback}
-          defaultRowKey={defaultRowKey}
-          dataSource={dataSource}
-          {...others}
-          {...restProps}
-          paginationProps={paginationProps}
-          components={components}
-          onTableChange={onTableChange}
-          onRow={onRow}
-          rowClassName={rowClassName}
-          scroll={scroll}
-          columns={columns}
-          expandable={expandable}
-          field={field}
-          size={size}
-        />
-      </Spin>
-    );
-  }),
->>>>>>> 47763e68
   { displayName: 'NocoBaseTable' },
 );