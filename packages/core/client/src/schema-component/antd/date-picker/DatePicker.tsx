/**
 * This file is part of the NocoBase (R) project.
 * Copyright (c) 2020-2024 NocoBase Co., Ltd.
 * Authors: NocoBase Team.
 *
 * This project is dual-licensed under AGPL-3.0 and NocoBase Commercial License.
 * For more information, please refer to: https://www.nocobase.com/agreement.
 */

import { connect, mapProps, mapReadPretty, useField, useFieldSchema, observer } from '@formily/react';
import { DatePicker as AntdDatePicker, DatePickerProps as AntdDatePickerProps, Space, Select } from 'antd';
import { RangePickerProps } from 'antd/es/date-picker';
import dayjs from 'dayjs';
<<<<<<< HEAD
import React, { useState, useEffect, useRef } from 'react';
=======
import React, { useState } from 'react';
>>>>>>> 7743ba64
import { getPickerFormat, getDateTimeFormat } from '@nocobase/utils/client';
import { useTranslation } from 'react-i18next';
import { ReadPretty, ReadPrettyComposed } from './ReadPretty';
import { getDateRanges, mapDatePicker, mapRangePicker, inferPickerType } from './util';
import { useCompile } from '../../';
import { useVariables, useLocalVariables, isVariable } from '../../../variables';
import { autorun } from '@formily/reactive';
import { log10 } from 'mathjs';
interface IDatePickerProps {
  utc?: boolean;
}

type ComposedDatePicker = React.FC<AntdDatePickerProps> & {
  ReadPretty?: ReadPrettyComposed['DatePicker'];
  RangePicker?: ComposedRangePicker;
  FilterWithPicker?: any;
};

type ComposedRangePicker = React.FC<RangePickerProps> & {
  ReadPretty?: ReadPrettyComposed['DateRangePicker'];
};

const DatePickerContext = React.createContext<IDatePickerProps>({ utc: true });

export const useDatePickerContext = () => React.useContext(DatePickerContext);
export const DatePickerProvider = DatePickerContext.Provider;

const InternalDatePicker: ComposedDatePicker = connect(
  AntdDatePicker,
  mapProps(mapDatePicker()),
  mapReadPretty(ReadPretty.DatePicker),
);

const InternalRangePicker = connect(
  AntdDatePicker.RangePicker,
  mapProps(mapRangePicker()),
  mapReadPretty(ReadPretty.DateRangePicker),
);

export const DatePicker: ComposedDatePicker = (props: any) => {
  const { utc = true } = useDatePickerContext();
  const value = Array.isArray(props.value) ? props.value[0] : props.value;
  const { parseVariable } = useVariables() || {};
  const localVariables = useLocalVariables();
  const [disabledDate, setDisabledDate] = useState(null);
  const [disabledTime, setDisabledTime] = useState(null);
  const disposeRef = useRef(null);

  useEffect(() => {
    if (disposeRef.current) {
      disposeRef.current();
    }
    disposeRef.current = autorun(() => {
      limitDate();
    });
    return () => {
      disposeRef.current();
    };
  }, [props._maxDate, props._minDate, localVariables, parseVariable]);

  const limitDate = async () => {
    //dayjs()如果传入undefined可能会被解析成当前时间
    let minDateTimePromise = props._minDate ? Promise.resolve(dayjs(props._minDate)) : Promise.resolve(null);
    let maxDateTimePromise = props._maxDate ? Promise.resolve(dayjs(props._maxDate)) : Promise.resolve(null);

    if (isVariable(props._maxDate)) {
      maxDateTimePromise = parseVariable(props._maxDate, localVariables).then((result) => dayjs(result.value));
    }
    if (isVariable(props._minDate)) {
      minDateTimePromise = parseVariable(props._minDate, localVariables).then((result) => dayjs(result.value));
    }

    const [minDateTime, maxDateTime] = await Promise.all([minDateTimePromise, maxDateTimePromise]);

    const fullTimeArr = Array.from({ length: 60 }, (_, i) => i);

    // 根据最小日期和最大日期限定日期时间
    const disabledDate = (current) => {
      if (!current || (!minDateTime && !maxDateTime)) {
        return false;
      }
      // 确保 current 是一个 dayjs 对象
      const currentDate = dayjs(current);
      //在minDateTime或maxDateTime为null时 dayjs的比较函数会默认返回false 所以不做特殊判断
      return currentDate.isBefore(minDateTime, 'minute') || currentDate.isAfter(maxDateTime, 'minute');
    };

    // 禁用时分秒
    const disabledTime = (current) => {
      if (!current || (!minDateTime && !maxDateTime)) {
        return { disabledHours: () => [], disabledMinutes: () => [], disabledSeconds: () => [] };
      }

      const currentDate = dayjs(current);
      const isCurrentMinDay = currentDate.isSame(minDateTime, 'day');
      const isCurrentMaxDay = currentDate.isSame(maxDateTime, 'day');

      const disabledHours = () => {
        const hours = [];
        if (isCurrentMinDay) {
          hours.push(...Array.from({ length: minDateTime.hour() }, (_, i) => i));
        }
        if (isCurrentMaxDay) {
          hours.push(...Array.from({ length: 24 - maxDateTime.hour() }, (_, i) => i + maxDateTime.hour() + 1));
        }
        return hours;
      };

      const getDisabledMinutes = (selectedHour: number) => {
        if (isCurrentMinDay && selectedHour === minDateTime.hour()) {
          return fullTimeArr.filter((i) => i < minDateTime.minute());
        }
        if (isCurrentMaxDay && selectedHour === maxDateTime.hour()) {
          return fullTimeArr.filter((i) => i > maxDateTime.minute());
        }
        return [];
      };

      const getDisabledSeconds = (selectedHour: number, selectedMinute: number) => {
        if (isCurrentMinDay && selectedHour === minDateTime.hour() && selectedMinute === minDateTime.minute()) {
          return fullTimeArr.filter((i) => i < minDateTime.second());
        }
        if (isCurrentMaxDay && selectedHour === maxDateTime.hour() && selectedMinute === maxDateTime.minute()) {
          return fullTimeArr.filter((i) => i > maxDateTime.second());
        }
        return [];
      };

      return {
        disabledHours,
        disabledMinutes: getDisabledMinutes,
        disabledSeconds: getDisabledSeconds,
      };
    };
    setDisabledDate(() => {
      return disabledDate;
    });
    setDisabledTime(() => {
      return disabledTime;
    });
  };

  const newProps = {
    utc,
    ...props,
    disabledDate,
    disabledTime,
    showTime: props.showTime ? { defaultValue: dayjs('00:00:00', 'HH:mm:ss') } : false,
  };
  return <InternalDatePicker {...newProps} value={value} />;
};

DatePicker.ReadPretty = ReadPretty.DatePicker;

DatePicker.RangePicker = function RangePicker(props: any) {
  const { value, picker = 'date', format, showTime, timeFormat } = props;
  const { t } = useTranslation();
  const fieldSchema = useFieldSchema();
  const field: any = useField();
  const { utc = true } = useDatePickerContext();
  const rangesValue = getDateRanges();
  const compile = useCompile();
  const isFilterAction: any = !fieldSchema['x-filter-operator']; // 在筛选按钮中使用
  const presets = [
    { label: t('Today'), value: rangesValue.today },
    { label: t('Last week'), value: rangesValue.lastWeek },
    { label: t('This week'), value: rangesValue.thisWeek },
    { label: t('Next week'), value: rangesValue.nextWeek },
    { label: t('Last month'), value: rangesValue.lastMonth },
    { label: t('This month'), value: rangesValue.thisMonth },
    { label: t('Next month'), value: rangesValue.nextMonth },
    { label: t('Last quarter'), value: rangesValue.lastQuarter },
    { label: t('This quarter'), value: rangesValue.thisQuarter },
    { label: t('Next quarter'), value: rangesValue.nextQuarter },
    { label: t('Last year'), value: rangesValue.lastYear },
    { label: t('This year'), value: rangesValue.thisYear },
    { label: t('Next year'), value: rangesValue.nextYear },
    { label: t('Last 7 days'), value: rangesValue.last7Days },
    { label: t('Next 7 days'), value: rangesValue.next7Days },
    { label: t('Last 30 days'), value: rangesValue.last30Days },
    { label: t('Next 30 days'), value: rangesValue.next30Days },
    { label: t('Last 90 days'), value: rangesValue.last90Days },
    { label: t('Next 90 days'), value: rangesValue.next90Days },
  ];

  const targetPicker = value ? inferPickerType(value?.[0]) : picker;
  const targetDateFormat = getPickerFormat(targetPicker) || format;
  const newProps: any = {
    utc,
    presets,
    ...props,
    format: getDateTimeFormat(targetPicker, targetDateFormat, showTime, timeFormat),
    picker: targetPicker,
    showTime: showTime ? { defaultValue: [dayjs('00:00:00', 'HH:mm:ss'), dayjs('00:00:00', 'HH:mm:ss')] } : false,
  };
  const [stateProps, setStateProps] = useState(newProps);
  if (isFilterAction) {
    return (
      <Space.Compact>
        <Select
          // @ts-ignore
          role="button"
          data-testid="select-picker"
          style={{ width: '100px' }}
          popupMatchSelectWidth={false}
          defaultValue={targetPicker}
          options={compile([
            {
              label: '{{t("Date")}}',
              value: 'date',
            },

            {
              label: '{{t("Month")}}',
              value: 'month',
            },
            {
              label: '{{t("Quarter")}}',
              value: 'quarter',
            },
            {
              label: '{{t("Year")}}',
              value: 'year',
            },
          ])}
          onChange={(value) => {
            const format = getPickerFormat(value);
            const dateTimeFormat = getDateTimeFormat(value, format, showTime, timeFormat);
<<<<<<< HEAD
=======

>>>>>>> 7743ba64
            field.setComponentProps({
              picker: value,
              format,
            });
            newProps.picker = value;
            newProps.format = dateTimeFormat;
            setStateProps(newProps);
            fieldSchema['x-component-props'] = {
              ...props,
              picker: value,
              format: dateTimeFormat,
            };
            field.value = undefined;
          }}
        />
        <InternalRangePicker {...stateProps} value={value} />
      </Space.Compact>
    );
  }
  return <InternalRangePicker {...newProps} />;
};

DatePicker.FilterWithPicker = function FilterWithPicker(props: any) {
  const { picker = 'date', format, showTime, timeFormat } = props;
  const { utc = true } = useDatePickerContext();
  const value = Array.isArray(props.value) ? props.value[0] : props.value;
  const compile = useCompile();
  const fieldSchema = useFieldSchema();
  const targetPicker = value ? inferPickerType(value) : picker;
  const targetDateFormat = getPickerFormat(targetPicker) || format;
  const newProps = {
    utc,
    ...props,
    underFilter: true,
    showTime: showTime ? { defaultValue: dayjs('00:00:00', 'HH:mm:ss') } : false,
    format: getDateTimeFormat(targetPicker, targetDateFormat, showTime, timeFormat),
    picker: targetPicker,
    onChange: (val) => {
      props.onChange(undefined);
      setTimeout(() => {
        props.onChange(val);
      });
    },
  };
  const field: any = useField();
  const [stateProps, setStateProps] = useState(newProps);
  return (
    <Space.Compact>
      <Select
        // @ts-ignore
        role="button"
        data-testid="select-picker"
        style={{ width: '100px' }}
        popupMatchSelectWidth={false}
        defaultValue={targetPicker}
        options={compile([
          {
            label: '{{t("Date")}}',
            value: 'date',
          },

          {
            label: '{{t("Month")}}',
            value: 'month',
          },
          {
            label: '{{t("Quarter")}}',
            value: 'quarter',
          },
          {
            label: '{{t("Year")}}',
            value: 'year',
          },
        ])}
        onChange={(value) => {
          const format = getPickerFormat(value);
          const dateTimeFormat = getDateTimeFormat(value, format, showTime, timeFormat);
<<<<<<< HEAD
=======

>>>>>>> 7743ba64
          field.setComponentProps({
            picker: value,
            format,
          });
          newProps.picker = value;
          newProps.format = dateTimeFormat;
          setStateProps(newProps);
          fieldSchema['x-component-props'] = {
            ...props,
            picker: value,
            format: dateTimeFormat,
          };
          field.value = null;
        }}
      />
      <InternalDatePicker {...stateProps} value={value} />
    </Space.Compact>
  );
};

export default DatePicker;<|MERGE_RESOLUTION|>--- conflicted
+++ resolved
@@ -11,11 +11,7 @@
 import { DatePicker as AntdDatePicker, DatePickerProps as AntdDatePickerProps, Space, Select } from 'antd';
 import { RangePickerProps } from 'antd/es/date-picker';
 import dayjs from 'dayjs';
-<<<<<<< HEAD
 import React, { useState, useEffect, useRef } from 'react';
-=======
-import React, { useState } from 'react';
->>>>>>> 7743ba64
 import { getPickerFormat, getDateTimeFormat } from '@nocobase/utils/client';
 import { useTranslation } from 'react-i18next';
 import { ReadPretty, ReadPrettyComposed } from './ReadPretty';
@@ -244,10 +240,6 @@
           onChange={(value) => {
             const format = getPickerFormat(value);
             const dateTimeFormat = getDateTimeFormat(value, format, showTime, timeFormat);
-<<<<<<< HEAD
-=======
-
->>>>>>> 7743ba64
             field.setComponentProps({
               picker: value,
               format,
@@ -325,10 +317,6 @@
         onChange={(value) => {
           const format = getPickerFormat(value);
           const dateTimeFormat = getDateTimeFormat(value, format, showTime, timeFormat);
-<<<<<<< HEAD
-=======
-
->>>>>>> 7743ba64
           field.setComponentProps({
             picker: value,
             format,
