export * from './action';
export * from './block-item';
export * from './calendar';
export * from './card-item';
export * from './cascader';
export * from './checkbox';
export * from './color-select';
export * from './cron';
export * from './date-picker';
export * from './filter';
export * from './form';
export * from './form-item';
export * from './form-v2';
export * from './g2plot';
export * from './grid';
export * from './icon-picker';
export * from './input';
export * from './input-number';
export * from './kanban';
export * from './markdown';
export * from './menu';
export * from './page';
export * from './pagination';
export * from './password';
export * from './percent';
export * from './radio';
export * from './record-picker';
export * from './rich-text';
export * from './select';
export * from './remote-select';
export * from './association-select';
export * from './space';
export * from './table';
export * from './table-v2';
export * from './tabs';
export * from './time-picker';
export * from './tree-select';
export * from './upload';
<<<<<<< HEAD
export * from './gantt'
=======
export * from './variable';
>>>>>>> f8c6c652
import './index.less';<|MERGE_RESOLUTION|>--- conflicted
+++ resolved
@@ -36,9 +36,6 @@
 export * from './time-picker';
 export * from './tree-select';
 export * from './upload';
-<<<<<<< HEAD
+export * from './variable';
 export * from './gantt'
-=======
-export * from './variable';
->>>>>>> f8c6c652
 import './index.less';