/**
 * This file is part of the NocoBase (R) project.
 * Copyright (c) 2020-2024 NocoBase Co., Ltd.
 * Authors: NocoBase Team.
 *
 * This project is dual-licensed under AGPL-3.0 and NocoBase Commercial License.
 * For more information, please refer to: https://www.nocobase.com/agreement.
 */

import { genStyleHook } from '../__builtins__';

export const useActionPageStyle = genStyleHook('nb-action-page', (token) => {
  const { componentCls } = token;

  return {
    [componentCls]: {
      position: 'absolute !important' as any,
      top: 'var(--nb-header-height)',
      left: 0,
      right: 0,
      bottom: 0,
      backgroundColor: token.colorBgLayout,
      overflow: 'auto',

<<<<<<< HEAD
      '.ant-tabs-nav': {
        background: token.colorBgContainer,
        padding: `0 ${token.paddingPageVertical}px`,
        marginBottom: 0,
      },
      '.ant-tabs-content-holder': {
        padding: `${token.paddingPageVertical}px`,
      },
    },
=======
      .ant-tabs-nav {
        background: ${token.colorBgContainer};
        padding: 0 ${token.paddingPageVertical}px;
        margin-bottom: 0;
      }
      .ant-tabs-content-holder {
        padding: ${token.paddingPageVertical}px;
        padding-bottom: 0px;
      }
    `,
>>>>>>> 35f5f417
  };
});<|MERGE_RESOLUTION|>--- conflicted
+++ resolved
@@ -22,7 +22,6 @@
       backgroundColor: token.colorBgLayout,
       overflow: 'auto',
 
-<<<<<<< HEAD
       '.ant-tabs-nav': {
         background: token.colorBgContainer,
         padding: `0 ${token.paddingPageVertical}px`,
@@ -30,19 +29,8 @@
       },
       '.ant-tabs-content-holder': {
         padding: `${token.paddingPageVertical}px`,
+        paddingBottom: '0px',
       },
     },
-=======
-      .ant-tabs-nav {
-        background: ${token.colorBgContainer};
-        padding: 0 ${token.paddingPageVertical}px;
-        margin-bottom: 0;
-      }
-      .ant-tabs-content-holder {
-        padding: ${token.paddingPageVertical}px;
-        padding-bottom: 0px;
-      }
-    `,
->>>>>>> 35f5f417
   };
 });