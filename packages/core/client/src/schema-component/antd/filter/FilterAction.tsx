--- conflicted
+++ resolved
@@ -16,12 +16,11 @@
 import { useTranslation } from 'react-i18next';
 import { withDynamicSchemaProps } from '../../../hoc/withDynamicSchemaProps';
 import { FormProvider, SchemaComponent } from '../../core';
-import { useDesignable } from '../../hooks';
+import { useCompile, useDesignable } from '../../hooks';
 import { useProps } from '../../hooks/useProps';
 import { Action, ActionProps } from '../action';
 import { DatePickerProvider } from '../date-picker/DatePicker';
 import { StablePopover } from '../popover';
-import { useCompile } from '../../';
 
 export const FilterActionContext = createContext<any>(null);
 FilterActionContext.displayName = 'FilterActionContext';
@@ -44,7 +43,6 @@
   }) => React.ReactElement;
 };
 
-<<<<<<< HEAD
 const InternalFilterAction = React.memo((props: FilterActionProps) => {
   const field = useField<Field>();
   const [visible, setVisible] = useState(false);
@@ -58,25 +56,12 @@
   const onOpenChange = useCallback((visible: boolean): void => {
     setVisible(visible);
   }, []);
-=======
-export const FilterAction = withDynamicSchemaProps(
-  observer((props: FilterActionProps) => {
-    const { t } = useTranslation();
-    const field = useField<Field>();
-    const [visible, setVisible] = useState(false);
-    const { designable, dn } = useDesignable();
-    const fieldSchema = useFieldSchema();
-    const compile = useCompile();
-
-    const form = useMemo<Form>(() => props.form || createForm(), []);
->>>>>>> 4394f72b
 
   const filterActionContextValue = useMemo(
     () => ({ field, fieldSchema, designable, dn }),
     [designable, dn, field, fieldSchema],
   );
 
-<<<<<<< HEAD
   const handleClick = useCallback(() => setVisible((visible) => !visible), []);
 
   const content = useMemo(() => {
@@ -90,78 +75,6 @@
         setVisible={setVisible}
         onSubmit={onSubmit}
       />
-=======
-    const onOpenChange = useCallback((visible: boolean): void => {
-      setVisible(visible);
-    }, []);
-    return (
-      <FilterActionContext.Provider value={{ field, fieldSchema, designable, dn }}>
-        <Container
-          destroyTooltipOnHide
-          placement={'bottomLeft'}
-          open={visible}
-          onOpenChange={onOpenChange}
-          trigger={'click'}
-          content={
-            <form>
-              <FormProvider form={form}>
-                <DatePickerProvider value={{ utc: false }}>
-                  <SchemaComponent
-                    schema={{
-                      type: 'object',
-                      properties: {
-                        filter: {
-                          type: 'string',
-                          enum: options || field.dataSource,
-                          default: fieldSchema.default,
-                          'x-component': 'Filter',
-                          'x-component-props': {},
-                        },
-                      },
-                    }}
-                  />
-                </DatePickerProvider>
-                <div
-                  className={css`
-                    display: flex;
-                    justify-content: flex-end;
-                    width: 100%;
-                  `}
-                >
-                  <Space>
-                    <SaveConditions />
-                    <Button
-                      onClick={async () => {
-                        await form.reset();
-                        onReset?.(form.values);
-                        field.title = compile(fieldSchema.title) || t('Filter');
-                        setVisible(false);
-                      }}
-                    >
-                      {t('Reset')}
-                    </Button>
-                    <Button
-                      type={'primary'}
-                      htmlType={'submit'}
-                      onClick={(e) => {
-                        e.preventDefault();
-                        e.stopPropagation();
-                        onSubmit?.(form.values);
-                        setVisible(false);
-                      }}
-                    >
-                      {t('Submit')}
-                    </Button>
-                  </Space>
-                </div>
-              </FormProvider>
-            </form>
-          }
-        >
-          <Action onClick={() => setVisible(!visible)} {...others} title={field.title} />
-        </Container>
-      </FilterActionContext.Provider>
->>>>>>> 4394f72b
     );
   }, [field, fieldSchema, form, onReset, onSubmit, options]);
 
@@ -253,6 +166,7 @@
     setVisible: React.Dispatch<React.SetStateAction<boolean>>;
     onSubmit: any;
   }) => {
+    const compile = useCompile();
     const { t } = useTranslation();
     const schema = useMemo(() => {
       return {
@@ -282,7 +196,7 @@
                 onClick={async () => {
                   await form.reset();
                   onReset?.(form.values);
-                  field.title = t('Filter');
+                  field.title = compile(fieldSchema.title) || t('Filter');
                   setVisible(false);
                 }}
               >
