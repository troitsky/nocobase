--- conflicted
+++ resolved
@@ -106,12 +106,8 @@
   public dataSourceManager: DataSourceManager;
   public name: string;
   public globalVars: Record<string, any> = {};
-<<<<<<< HEAD
   public globalVarsCtx: Record<string, any> = {};
-
-=======
   public jsonLogic: JsonLogic;
->>>>>>> 5164b571
   loading = true;
   maintained = false;
   maintaining = false;
