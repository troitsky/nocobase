import { SchemaExpressionScopeContext, useField, useFieldSchema, useForm } from '@formily/react';
import { message, Modal } from 'antd';
import parse from 'json-templates';
import { cloneDeep } from 'lodash';
import get from 'lodash/get';
import omit from 'lodash/omit';
import { useContext } from 'react';
import { useTranslation } from 'react-i18next';
import { useHistory } from 'react-router-dom';
import { useReactToPrint } from 'react-to-print';
import { useFormBlockContext, useTableBlockContext } from '../..';
import { useAPIClient } from '../../api-client';
import { useCollection } from '../../collection-manager';
import { useRecord } from '../../record-provider';
import { useActionContext, useCompile } from '../../schema-component';
import { BulkEditFormItemValueType } from '../../schema-initializer/components';
import { useCurrentUserContext } from '../../user';
import { useBlockRequestContext, useFilterByTk } from '../BlockProvider';
import { useDetailsBlockContext } from '../DetailsBlockProvider';
import { TableFieldResource } from '../TableFieldProvider';

export const usePickActionProps = () => {
  const form = useForm();
  return {
    onClick() {
      console.log('usePickActionProps', form.values);
    },
  };
};

function renderTemplate(str: string, data: any) {
  const re = /\{\{\s*((\w+\.?)+)\s*\}\}/g;
  return str.replace(re, function (_, key) {
    return get(data, key) || '';
  });
}

function isURL(string) {
  let url;

  try {
    url = new URL(string);
  } catch (e) {
    return false;
  }

  return url.protocol === 'http:' || url.protocol === 'https:';
}

const filterValue = (value) => {
  if (typeof value !== 'object') {
    return value;
  }
  if (!value) {
    return value;
  }
  if (Array.isArray(value)) {
    return value.map((v) => filterValue(v));
  }
  const obj = {};
  for (const key in value) {
    if (Object.prototype.hasOwnProperty.call(value, key)) {
      const val = value[key];
      if (Array.isArray(val) || (val && typeof val === 'object')) {
        continue;
      }
      obj[key] = val;
    }
  }
  return obj;
};

function getFormValues(filterByTk, field, form, fieldNames, getField, resource) {
  if (filterByTk) {
    const actionFields = field?.data?.activeFields as Set<string>;
    if (actionFields) {
      const keys = Object.keys(form.values).filter((key) => {
        const f = getField(key);
        return !actionFields.has(key) && ['hasOne', 'hasMany', 'belongsTo', 'belongsToMany'].includes(f?.type);
      });
      return omit({ ...form.values }, keys);
    }
  }
  return form.values;
  let values = {};
  for (const key in form.values) {
    if (fieldNames.includes(key)) {
      const collectionField = getField(key);
      if (filterByTk) {
        if (field.added && !field.added.has(key)) {
          continue;
        }
        if (['subTable', 'o2m', 'o2o', 'oho', 'obo', 'm2o'].includes(collectionField.interface)) {
          values[key] = form.values[key];
          continue;
        }
      }
      const items = form.values[key];
      if (['linkTo', 'm2o', 'm2m'].includes(collectionField.interface)) {
        const targetKey = collectionField.targetKey || 'id';
        if (resource instanceof TableFieldResource) {
          if (Array.isArray(items)) {
            values[key] = filterValue(items);
          } else if (items && typeof items === 'object') {
            values[key] = filterValue(items);
          } else {
            values[key] = items;
          }
        } else {
          if (Array.isArray(items)) {
            values[key] = items.map((item) => item[targetKey]);
          } else if (items && typeof items === 'object') {
            values[key] = items[targetKey];
          } else {
            values[key] = items;
          }
        }
      } else {
        values[key] = form.values[key];
      }
    } else {
      values[key] = form.values[key];
    }
  }
  return values;
}

export const useCreateActionProps = () => {
  const form = useForm();
  const { field, resource, __parent } = useBlockRequestContext();
  const { visible, setVisible, fieldSchema } = useActionContext();
  const history = useHistory();
  const { t } = useTranslation();
  const actionSchema = useFieldSchema();
  const actionField = useField();
  const { fields, getField, getTreeParentField } = useCollection();
  const compile = useCompile();
  const filterByTk = useFilterByTk();
  const currentRecord = useRecord();
  const currentUserContext = useCurrentUserContext();
  const currentUser = currentUserContext?.data?.data;
  return {
    async onClick() {
      const fieldNames = fields.map((field) => field.name);
      const {
        assignedValues: originalAssignedValues = {},
        onSuccess,
        overwriteValues,
        skipValidator,
      } = actionSchema?.['x-action-settings'] ?? {};
      const { addChild } = fieldSchema?.['x-component-props'];
      const assignedValues = parse(originalAssignedValues)({ currentTime: new Date(), currentRecord, currentUser });
      if (!skipValidator) {
        await form.submit();
      }
      const values = getFormValues(filterByTk, field, form, fieldNames, getField, resource);
      if (addChild) {
<<<<<<< HEAD
        values.parentId = currentRecord.id;
=======
        const treeParentField = getTreeParentField();
        values[treeParentField?.name ?? 'parent'] = currentRecord;
        values[treeParentField?.foreignKey ?? 'parentId'] = currentRecord.id;
>>>>>>> a9e5e144
      }
      actionField.data = field.data || {};
      actionField.data.loading = true;
      try {
        await resource.create({
          values: {
            ...values,
            ...overwriteValues,
            ...assignedValues,
          },
        });
        actionField.data.loading = false;
        __parent?.service?.refresh?.();
        setVisible?.(false);
        if (!onSuccess?.successMessage) {
          return;
        }
        if (onSuccess?.manualClose) {
          Modal.success({
            title: compile(onSuccess?.successMessage),
            onOk: async () => {
              await form.reset();
              if (onSuccess?.redirecting && onSuccess?.redirectTo) {
                if (isURL(onSuccess.redirectTo)) {
                  window.location.href = onSuccess.redirectTo;
                } else {
                  history.push(onSuccess.redirectTo);
                }
              }
            },
          });
        } else {
          message.success(compile(onSuccess?.successMessage));
        }
      } catch (error) {
        actionField.data.loading = false;
      }
    },
  };
};

export const useCustomizeUpdateActionProps = () => {
  const { resource, __parent, service } = useBlockRequestContext();
  const filterByTk = useFilterByTk();
  const actionSchema = useFieldSchema();
  const currentRecord = useRecord();
  const currentUserContext = useCurrentUserContext();
  const currentUser = currentUserContext?.data?.data;
  const history = useHistory();
  const compile = useCompile();
  const form = useForm();

  return {
    async onClick() {
      const {
        assignedValues: originalAssignedValues = {},
        onSuccess,
        skipValidator,
      } = actionSchema?.['x-action-settings'] ?? {};
      const assignedValues = parse(originalAssignedValues)({ currentTime: new Date(), currentRecord, currentUser });
      if (skipValidator === false) {
        await form.submit();
      }
      await resource.update({
        filterByTk,
        values: { ...assignedValues },
      });
      service?.refresh?.();
      if (!(resource instanceof TableFieldResource)) {
        __parent?.service?.refresh?.();
      }
      if (!onSuccess?.successMessage) {
        return;
      }
      if (onSuccess?.manualClose) {
        Modal.success({
          title: compile(onSuccess?.successMessage),
          onOk: async () => {
            if (onSuccess?.redirecting && onSuccess?.redirectTo) {
              if (isURL(onSuccess.redirectTo)) {
                window.location.href = onSuccess.redirectTo;
              } else {
                history.push(onSuccess.redirectTo);
              }
            }
          },
        });
      } else {
        message.success(compile(onSuccess?.successMessage));
      }
    },
  };
};

export const useCustomizeBulkUpdateActionProps = () => {
  const { field, resource, __parent, service } = useBlockRequestContext();
  const expressionScope = useContext(SchemaExpressionScopeContext);
  const actionSchema = useFieldSchema();
  const currentRecord = useRecord();
  const tableBlockContext = useTableBlockContext();
  const { rowKey } = tableBlockContext;
  const selectedRecordKeys =
    tableBlockContext.field?.data?.selectedRowKeys ?? expressionScope?.selectedRecordKeys ?? {};
  const currentUserContext = useCurrentUserContext();
  const currentUser = currentUserContext?.data?.data;
  const history = useHistory();
  const compile = useCompile();
  const { t } = useTranslation();
  const actionField = useField();

  return {
    async onClick() {
      const {
        assignedValues: originalAssignedValues = {},
        onSuccess,
        updateMode,
      } = actionSchema?.['x-action-settings'] ?? {};
      actionField.data = field.data || {};
      actionField.data.loading = true;
      const assignedValues = parse(originalAssignedValues)({ currentTime: new Date(), currentUser });
      Modal.confirm({
        title: t('Bulk update'),
        content: updateMode === 'selected' ? t('Update selected data?') : t('Update all data?'),
        async onOk() {
          const { filter } = service.params?.[0] ?? {};
          const updateData: { filter?: any; values: any; forceUpdate: boolean } = {
            values: { ...assignedValues },
            filter,
            forceUpdate: false,
          };
          if (updateMode === 'selected') {
            if (!selectedRecordKeys?.length) {
              message.error(t('Please select the records to be updated'));
              actionField.data.loading = false;
              return;
            }
            updateData.filter = { $and: [{ [rowKey || 'id']: { $in: selectedRecordKeys } }] };
          }
          if (!updateData.filter) {
            updateData.forceUpdate = true;
          }
          try {
            await resource.update(updateData);
          } catch (error) {
          } finally {
            actionField.data.loading = false;
          }
          service?.refresh?.();
          if (!(resource instanceof TableFieldResource)) {
            __parent?.service?.refresh?.();
          }
          if (!onSuccess?.successMessage) {
            return;
          }
          if (onSuccess?.manualClose) {
            Modal.success({
              title: compile(onSuccess?.successMessage),
              onOk: async () => {
                if (onSuccess?.redirecting && onSuccess?.redirectTo) {
                  if (isURL(onSuccess.redirectTo)) {
                    window.location.href = onSuccess.redirectTo;
                  } else {
                    history.push(onSuccess.redirectTo);
                  }
                }
              },
            });
          } else {
            message.success(compile(onSuccess?.successMessage));
          }
        },
        async onCancel() {
          actionField.data.loading = false;
        },
      });
    },
  };
};

export const useCustomizeBulkEditActionProps = (props) => {
  const form = useForm();
  const { t } = useTranslation();
  const { field, resource, __parent } = useBlockRequestContext();
  const expressionScope = useContext(SchemaExpressionScopeContext);
  const actionContext = useActionContext();
  const history = useHistory();
  const compile = useCompile();
  const actionField = useField();
  const tableBlockContext = useTableBlockContext();
  const { rowKey } = tableBlockContext;
  const selectedRecordKeys =
    tableBlockContext.field?.data?.selectedRowKeys ?? expressionScope?.selectedRecordKeys ?? {};
  const { setVisible, fieldSchema: actionSchema } = actionContext;
  return {
    async onClick() {
      const { onSuccess, skipValidator, updateMode } = actionSchema?.['x-action-settings'] ?? {};
      const { filter } = __parent.service.params?.[0] ?? {};
      if (!skipValidator) {
        await form.submit();
      }
      let values = cloneDeep(form.values);
      actionField.data = field.data || {};
      actionField.data.loading = true;
      for (const key in values) {
        if (Object.prototype.hasOwnProperty.call(values, key)) {
          const value = values[key];
          if (BulkEditFormItemValueType.Clear in value) {
            values[key] = null;
          } else if (BulkEditFormItemValueType.ChangedTo in value) {
            values[key] = value[BulkEditFormItemValueType.ChangedTo];
          } else if (BulkEditFormItemValueType.RemainsTheSame in value) {
            delete values[key];
          }
        }
      }
      try {
        const updateData: { filter?: any; values: any; forceUpdate: boolean } = {
          values,
          filter,
          forceUpdate: false,
        };
        if (updateMode === 'selected') {
          if (!selectedRecordKeys?.length) {
            message.error(t('Please select the records to be updated'));
            return;
          }
          updateData.filter = { $and: [{ [rowKey || 'id']: { $in: selectedRecordKeys } }] };
        }
        if (!updateData.filter) {
          updateData.forceUpdate = true;
        }
        await resource.update(updateData);
        actionField.data.loading = false;
        if (!(resource instanceof TableFieldResource)) {
          __parent?.__parent?.service?.refresh?.();
        }
        __parent?.service?.refresh?.();
        setVisible?.(false);
        if (!onSuccess?.successMessage) {
          return;
        }
        if (onSuccess?.manualClose) {
          Modal.success({
            title: compile(onSuccess?.successMessage),
            onOk: async () => {
              await form.reset();
              if (onSuccess?.redirecting && onSuccess?.redirectTo) {
                if (isURL(onSuccess.redirectTo)) {
                  window.location.href = onSuccess.redirectTo;
                } else {
                  history.push(onSuccess.redirectTo);
                }
              }
            },
          });
        } else {
          message.success(compile(onSuccess?.successMessage));
        }
      } finally {
        actionField.data.loading = false;
      }
    },
  };
};

export const useCustomizeRequestActionProps = () => {
  const apiClient = useAPIClient();
  const history = useHistory();
  const filterByTk = useFilterByTk();
  const actionSchema = useFieldSchema();
  const compile = useCompile();
  const form = useForm();
  const { fields, getField } = useCollection();
  const { field, resource, __parent, service } = useBlockRequestContext();
  const currentRecord = useRecord();
  const currentUserContext = useCurrentUserContext();
  const currentUser = currentUserContext?.data?.data;
  const actionField = useField();
  const { visible, setVisible } = useActionContext();

  return {
    async onClick() {
      const { skipValidator, onSuccess, requestSettings } = actionSchema?.['x-action-settings'] ?? {};
      const xAction = actionSchema?.['x-action'];
      if (!requestSettings['url']) {
        return;
      }
      if (skipValidator !== true && xAction === 'customize:form:request') {
        await form.submit();
      }

      const headers = requestSettings['headers'] ? JSON.parse(requestSettings['headers']) : {};
      const params = requestSettings['params'] ? JSON.parse(requestSettings['params']) : {};
      const data = requestSettings['data'] ? JSON.parse(requestSettings['data']) : {};
      const methods = ['POST', 'PUT', 'PATCH'];
      if (xAction === 'customize:form:request' && methods.includes(requestSettings['method'])) {
        const fieldNames = fields.map((field) => field.name);
        const values = getFormValues(filterByTk, field, form, fieldNames, getField, resource);
        Object.assign(data, values);
      }
      const requestBody = {
        url: renderTemplate(requestSettings['url'], { currentRecord, currentUser }),
        method: requestSettings['method'],
        headers: parse(headers)({ currentRecord, currentUser }),
        params: parse(params)({ currentRecord, currentUser }),
        data: parse(data)({ currentRecord, currentUser }),
      };
      actionField.data = field.data || {};
      actionField.data.loading = true;
      try {
        await apiClient.request({
          ...requestBody,
        });
        actionField.data.loading = false;
        if (!(resource instanceof TableFieldResource)) {
          __parent?.service?.refresh?.();
        }
        service?.refresh?.();
        if (xAction === 'customize:form:request') {
          setVisible?.(false);
        }
        if (!onSuccess?.successMessage) {
          return;
        }
        if (onSuccess?.manualClose) {
          Modal.success({
            title: compile(onSuccess?.successMessage),
            onOk: async () => {
              if (onSuccess?.redirecting && onSuccess?.redirectTo) {
                if (isURL(onSuccess.redirectTo)) {
                  window.location.href = onSuccess.redirectTo;
                } else {
                  history.push(onSuccess.redirectTo);
                }
              }
            },
          });
        } else {
          message.success(compile(onSuccess?.successMessage));
        }
      } finally {
        actionField.data.loading = false;
      }
    },
  };
};

export const useUpdateActionProps = () => {
  const form = useForm();
  const filterByTk = useFilterByTk();
  const { field, resource, __parent } = useBlockRequestContext();
  const { setVisible } = useActionContext();
  const actionSchema = useFieldSchema();
  const history = useHistory();
  const { fields, getField } = useCollection();
  const compile = useCompile();
  const actionField = useField();
  const { updateAssociationValues } = useFormBlockContext();
  const currentRecord = useRecord();
  const currentUserContext = useCurrentUserContext();
  const currentUser = currentUserContext?.data?.data;
  return {
    async onClick() {
      const {
        assignedValues: originalAssignedValues = {},
        onSuccess,
        overwriteValues,
        skipValidator,
      } = actionSchema?.['x-action-settings'] ?? {};
      const assignedValues = parse(originalAssignedValues)({ currentTime: new Date(), currentRecord, currentUser });
      if (!skipValidator) {
        await form.submit();
      }
      const fieldNames = fields.map((field) => field.name);
      let values = getFormValues(filterByTk, field, form, fieldNames, getField, resource);
      actionField.data = field.data || {};
      actionField.data.loading = true;
      try {
        await resource.update({
          filterByTk,
          values: {
            ...values,
            ...overwriteValues,
            ...assignedValues,
          },
          updateAssociationValues,
        });
        actionField.data.loading = false;
        if (!(resource instanceof TableFieldResource)) {
          __parent?.__parent?.service?.refresh?.();
        }
        __parent?.service?.refresh?.();
        setVisible?.(false);
        if (!onSuccess?.successMessage) {
          return;
        }
        if (onSuccess?.manualClose) {
          Modal.success({
            title: compile(onSuccess?.successMessage),
            onOk: async () => {
              await form.reset();
              if (onSuccess?.redirecting && onSuccess?.redirectTo) {
                if (isURL(onSuccess.redirectTo)) {
                  window.location.href = onSuccess.redirectTo;
                } else {
                  history.push(onSuccess.redirectTo);
                }
              }
            },
          });
        } else {
          message.success(compile(onSuccess?.successMessage));
        }
      } catch (error) {
        actionField.data.loading = false;
      }
    },
  };
};

export const useDestroyActionProps = () => {
  const filterByTk = useFilterByTk();
  const { resource, service, block, __parent } = useBlockRequestContext();
  const { setVisible } = useActionContext();
  return {
    async onClick() {
      await resource.destroy({
        filterByTk,
      });
      service?.refresh?.();
      if (block !== 'TableField') {
        __parent?.service?.refresh?.();
        setVisible?.(false);
      }
    },
  };
};

export const useDetailPrintActionProps = () => {
  const { formBlockRef } = useFormBlockContext();

  const printHandler = useReactToPrint({
    content: () => formBlockRef.current,
    pageStyle: `@media print {
      * {
        margin: 0;
      }
      div.ant-formily-layout>div:first-child {
        overflow: hidden; height: 0;
      }

    }`,
  });
  return {
    async onClick() {
      printHandler();
    },
  };
};

export const useBulkDestroyActionProps = () => {
  const { field } = useBlockRequestContext();
  const { resource, service } = useBlockRequestContext();
  return {
    async onClick() {
      if (!field?.data?.selectedRowKeys?.length) {
        return;
      }
      await resource.destroy({
        filterByTk: field.data?.selectedRowKeys,
      });
      field.data.selectedRowKeys = [];
      service?.refresh?.();
    },
  };
};

export const useRefreshActionProps = () => {
  const { service } = useBlockRequestContext();
  return {
    async onClick() {
      service?.refresh?.();
    },
  };
};



export const useDetailsPaginationProps = () => {
  const ctx = useDetailsBlockContext();
  const count = ctx.service?.data?.meta?.count || 0;
  return {
    simple: true,
    hidden: count <= 1,
    current: ctx.service?.data?.meta?.page || 1,
    total: count,
    pageSize: 1,
    async onChange(page) {
      const params = ctx.service?.params?.[0];
      ctx.service.run({ ...params, page });
    },
    style: {
      marginTop: 24,
      textAlign: 'center',
    },
  };
};<|MERGE_RESOLUTION|>--- conflicted
+++ resolved
@@ -155,13 +155,9 @@
       }
       const values = getFormValues(filterByTk, field, form, fieldNames, getField, resource);
       if (addChild) {
-<<<<<<< HEAD
-        values.parentId = currentRecord.id;
-=======
         const treeParentField = getTreeParentField();
         values[treeParentField?.name ?? 'parent'] = currentRecord;
         values[treeParentField?.foreignKey ?? 'parentId'] = currentRecord.id;
->>>>>>> a9e5e144
       }
       actionField.data = field.data || {};
       actionField.data.loading = true;
