--- conflicted
+++ resolved
@@ -133,11 +133,11 @@
         'x-component': 'CollectionField',
         'x-component-props': isFileCollection
           ? {
-              fieldNames: {
-                label: 'preview',
-                value: 'id',
-              },
-            }
+            fieldNames: {
+              label: 'preview',
+              value: 'id',
+            },
+          }
           : isPreviewComponent
             ? { size: 'small' }
             : {},
@@ -305,8 +305,12 @@
 
 export function useInheritsTableColumnInitializerFields() {
   const { name } = useCollection_deprecated();
-  const { getInterface, getInheritCollections, getCollection, getParentCollectionFields } =
-    useCollectionManager_deprecated();
+  const {
+    getInterface,
+    getInheritCollections,
+    getCollection,
+    getParentCollectionFields,
+  } = useCollectionManager_deprecated();
   const fieldSchema = useFieldSchema();
   const isSubTable = fieldSchema['x-component'] === 'AssociationField.SubTable';
   const form = useForm();
@@ -330,11 +334,11 @@
             'x-collection-field': `${name}.${k.name}`,
             'x-component-props': isFileCollection
               ? {
-                  fieldNames: {
-                    label: 'preview',
-                    value: 'id',
-                  },
-                }
+                fieldNames: {
+                  label: 'preview',
+                  value: 'id',
+                },
+              }
               : {},
             'x-decorator': isSubTable
               ? quickEditField.includes(k.interface) || isFileCollection
@@ -396,15 +400,15 @@
         'x-collection-field': `${name}.${field.name}`,
         'x-component-props': isFileCollection
           ? {
-              fieldNames: {
-                label: 'preview',
-                value: 'id',
-              },
-            }
+            fieldNames: {
+              label: 'preview',
+              value: 'id',
+            },
+          }
           : isAssociationField && fieldNames
             ? {
-                fieldNames: { ...fieldNames, label: targetCollection?.titleField || fieldNames.label },
-              }
+              fieldNames: { ...fieldNames, label: targetCollection?.titleField || fieldNames.label },
+            }
             : {},
         'x-read-pretty': field?.uiSchema?.['x-read-pretty'],
       };
@@ -509,12 +513,7 @@
   const form = useForm();
   const { t } = useTranslation();
   const { readPretty = form.readPretty, block = 'Form' } = options || {};
-<<<<<<< HEAD
   const interfaces = block === 'Form' ? ['m2o', 'JSONDocObject'] : ['o2o', 'oho', 'obo', 'm2o', 'JSONDocObject'];
-=======
-  const interfaces = block === 'Form' ? ['m2o'] : ['o2o', 'oho', 'obo', 'm2o'];
-
->>>>>>> f490ecf7
   const groups = fields
     ?.filter((field) => {
       return interfaces.includes(field.interface);
@@ -606,8 +605,12 @@
 
 export const useInheritsFormItemInitializerFields = (options?) => {
   const { name } = useCollection_deprecated();
-  const { getInterface, getInheritCollections, getCollection, getParentCollectionFields } =
-    useCollectionManager_deprecated();
+  const {
+    getInterface,
+    getInheritCollections,
+    getCollection,
+    getParentCollectionFields,
+  } = useCollectionManager_deprecated();
   const inherits = getInheritCollections(name);
   const { snapshot } = useActionContext();
   const form = useForm();
@@ -663,8 +666,12 @@
 // 筛选表单相关
 export const useFilterInheritsFormItemInitializerFields = (options?) => {
   const { name } = useCollection_deprecated();
-  const { getInterface, getInheritCollections, getCollection, getParentCollectionFields } =
-    useCollectionManager_deprecated();
+  const {
+    getInterface,
+    getInheritCollections,
+    getCollection,
+    getParentCollectionFields,
+  } = useCollectionManager_deprecated();
   const inherits = getInheritCollections(name);
   const { snapshot } = useActionContext();
   const form = useForm();
@@ -988,7 +995,7 @@
         dataSource: collection.dataSource,
         Component: DataBlockInitializer,
         // 目的是使点击无效
-        onClick() {},
+        onClick() { },
         componentProps: {
           ...dataBlockInitializerProps,
           icon: null,
@@ -1003,7 +1010,7 @@
         name: 'associationRecords',
         Component: DataBlockInitializer,
         // 目的是使点击无效
-        onClick() {},
+        onClick() { },
         componentProps: {
           ...dataBlockInitializerProps,
           icon: null,
@@ -1027,7 +1034,7 @@
         name: 'otherRecords',
         Component: DataBlockInitializer,
         // 目的是使点击无效
-        onClick() {},
+        onClick() { },
         componentProps: {
           ...dataBlockInitializerProps,
           hideSearch: false,
@@ -1146,10 +1153,10 @@
       action,
       ...(action === 'list'
         ? {
-            params: {
-              pageSize: 1,
-            },
-          }
+          params: {
+            pageSize: 1,
+          },
+        }
         : {}),
       ...others,
     },
@@ -1182,12 +1189,12 @@
           },
           ...(action === 'list'
             ? {
-                pagination: {
-                  type: 'void',
-                  'x-component': 'Pagination',
-                  'x-use-component-props': 'useDetailsPaginationProps',
-                },
-              }
+              pagination: {
+                type: 'void',
+                'x-component': 'Pagination',
+                'x-use-component-props': 'useDetailsPaginationProps',
+              },
+            }
             : {}),
         },
       },
@@ -1629,9 +1636,9 @@
           'pattern-disable': block === 'Form' && readPretty,
           fieldNames: isFileCollection
             ? {
-                label: 'preview',
-                value: 'id',
-              }
+              label: 'preview',
+              value: 'id',
+            }
             : undefined,
         },
         'x-decorator': 'FormItem',
