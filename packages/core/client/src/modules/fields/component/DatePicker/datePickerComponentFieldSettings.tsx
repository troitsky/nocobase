--- conflicted
+++ resolved
@@ -10,12 +10,8 @@
 import { useFieldSchema } from '@formily/react';
 import { SchemaSettings } from '../../../../application/schema-settings/SchemaSettings';
 import { useColumnSchema } from '../../../../schema-component/antd/table-v2/Table.Column.Decorator';
-<<<<<<< HEAD
-import { enableLinkSettingsItem, openModeSettingsItem } from '../Input/inputComponentSettings';
-=======
 import { SchemaSettingsDateFormat } from '../../../../schema-settings/SchemaSettingsDateFormat';
-import { ellipsisSettingsItem } from '../Input/inputComponentSettings';
->>>>>>> 6d3c7e03
+import { ellipsisSettingsItem, enableLinkSettingsItem, openModeSettingsItem } from '../Input/inputComponentSettings';
 
 export const datePickerComponentFieldSettings = new SchemaSettings({
   name: 'fieldSettings:component:DatePicker',
@@ -32,12 +28,9 @@
         };
       },
     },
-<<<<<<< HEAD
+    ellipsisSettingsItem,
     enableLinkSettingsItem,
     openModeSettingsItem,
-=======
-    ellipsisSettingsItem,
->>>>>>> 6d3c7e03
   ],
 });
 
