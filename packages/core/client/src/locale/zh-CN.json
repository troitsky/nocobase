{
  "Display <1><0>10</0><1>20</1><2>50</2><3>100</3></1> items per page": "每页显示 <1><0>10</0><1>20</1><2>50</2><3>100</3></1> 条",
  "Page number": "页码",
  "Page size": "每页条数",
  "Meet <1><0>All</0><1>Any</1></1> conditions in the group": "满足组内 <1><0>全部</0><1>任意</1></1> 条件",
  "Open in<1><0>Modal</0><1>Drawer</1><2>Window</2></1>": "在 <1><0>对话框</0><1>抽屉</1><2>窗口</2></1> 内打开",
  "{{count}} filter items": "{{count}} 个筛选项",
  "{{count}} more items": "还有 {{count}} 项",
  "Total {{count}} items": "总共 {{count}} 条",
  "Today": "今天",
  "Yesterday": "昨天",
  "Tomorrow": "明天",
  "Month": "月",
  "Week": "周",
  "This week": "本周",
  "Next week": "下周",
  "This month": "本月",
  "Next month": "下月",
  "Last quarter": "上季度",
  "This quarter": "本季度",
  "Next quarter": "下季度",
  "This year": "今年",
  "Next year": "明年",
  "Last week": "上周",
  "Last month": "上月",
  "Last year": "去年",
  "Last 7 days": "最近 7 天",
  "Last 30 days": "最近 30 天",
  "Last 90 days": "最近 90 天",
  "Next 7 days": "未来 7 天",
  "Next 30 days": "未来 30 天",
  "Next 90 days": "未来 90 天",
  "Work week": "工作日",
  "Day": "天",
  "Agenda": "列表",
  "Date": "日期",
  "Time": "时间",
  "Event": "事件",
  "None": "无",
  "Unconnected": "未连接",
  "System settings": "系统设置",
  "System title": "系统名称",
  "Setting": "设置",
  "Settings": "设置",
  "Enable": "启用",
  "Disable": "禁用",
  "On": "启用",
  "Off": "禁用",
  "Logo": "Logo",
  "Add menu item": "添加菜单项",
  "Page": "页面",
  "Name": "名称",
  "Icon": "图标",
  "Group": "分组",
  "Link": "链接",
  "Save conditions": "保存筛选条件",
  "Edit menu item": "编辑菜单项",
  "Move to": "移动到",
  "Insert left": "在左边插入",
  "Insert right": "在右边插入",
  "Insert inner": "在里面插入",
  "Delete": "删除",
  "Disassociate": "解除关联",
  "Disassociate record": "解除关联记录",
  "Are you sure you want to disassociate it?": "你确定要解除关联吗？",
  "UI editor": "界面配置",
  "Collection": "数据表",
  "Collection selector": "数据表选择器",
  "Providing certain collections as options for users, typically used in polymorphic or inheritance scenarios": "将数据表里的某些表作为可选项供给用户选择，一般用在多态或继承的场景里",
  "Enable child collections": "启用子表",
  "Allow adding records to the current collection": "允许向当前数据表里添加记录",
  "Collections & Fields": "数据表配置",
  "All collections": "全部数据表",
  "Add category": "添加分类",
  "Delete category": "删除分类",
  "Edit category": "编辑分类",
  "Collection category": "数据表类别",
  "Collection template": "数据表模板",
  "Visible": "显示",
  "Read only": "只读(禁止编辑)",
  "Easy reading": "只读(阅读模式)",
  "Hidden": "隐藏",
  "Hidden(reserved value)": "隐藏(保留值)",
  "Not required": "非必填",
  "Value": "值",
  "Disabled": "禁用",
  "Enabled": "启用",
  "Problematic": "有问题",
  "Empty": "赋空值",
  "Linkage rule": "联动规则",
  "Linkage rules": "联动规则",
  "Condition": "条件",
  "Properties": "属性",
  "Add linkage rule": "添加联动规则",
  "Add property": "添加属性",
  "Calculation engine": "计算引擎",
  "Expression": "表达式",
  "Expression collection": "表达式表",
  "Sort": "排序",
  "Categories": "数据表类别",
  "Category name": "分类名称",
  "Add child": "添加子记录",
  "Collapse all": "全部收起",
  "Expand all": "全部展开",
  "Expand/Collapse": "展开/折叠",
  "Default collapse": "默认展开",
  "Tree collection": "树结构表",
  "Tree table": "树表格",
  "Parent ID": "父记录ID",
  "Parent": "父记录",
  "Children": "子记录",
  "Roles & Permissions": "角色和权限",
  "Edit profile": "个人资料",
  "Change password": "修改密码",
  "Old password": "旧密码",
  "New password": "新密码",
  "Switch role": "切换角色",
  "Super admin": "超级管理员",
  "Language": "语言设置",
  "Allow sign up": "允许注册",
  "Enable SMS authentication": "启用短信登录和注册",
  "Sign out": "注销",
  "Cancel": "取消",
  "Confirm": "确定",
  "Submit": "提交",
  "Close": "关闭",
  "Set the data scope": "设置数据范围",
  "Data loading mode": "数据加载方式",
  "Set data loading mode": "设置数据加载方式",
  "Load all data when filter is empty": "筛选条件为空时加载全部数据",
  "Do not load data when filter is empty": "筛选条件为空时不加载数据",
  "Block": "区块",
  "Data blocks": "数据区块",
  "Filter blocks": "筛选区块",
  "Table": "表格",
  "Form": "表单",
  "List": "列表",
  "Grid Card": "网格卡片",
  "Screen size": "屏幕尺寸",
  "pixels": "像素",
  "Display title": "显示标题",
  "Set the count of columns displayed in a row": "设置一行展示的列数",
  "Column": "列",
  "Phone device": "手机设备",
  "Tablet device": "平板设备",
  "Desktop device": "电脑设备",
  "Large screen device": "大屏幕设备",
  "Table OID(Inheritance)": "数据表 OID(继承)",
  "Collapse": "折叠面板",
  "Select data source": "选择数据源",
  "Calendar": "日历",
  "Delete events": "删除日程",
  "This event": "此日程",
  "This and following events": "此日程及后续日程",
  "All events": "所有日程",
  "Delete this event?": "是否删除这个日程？",
  "Delete Event": "删除日程",
  "Kanban": "看板",
  "Gantt": "甘特图",
  "Create gantt block": "创建甘特图区块",
  "Progress field": "进度字段",
  "Time scale": "时间缩放等级",
  "Hour": "小时",
  "Quarter of day": "四分之一天",
  "Half of day": "半天",
  "Year": "年",
  "QuarterYear": "季度",
  "Select grouping field": "选择分组字段",
  "Media": "多媒体",
  "Markdown": "Markdown",
  "Wysiwyg": "富文本",
  "Chart blocks": "图表区块",
  "Column chart": "柱状图",
  "Bar chart": "条形图",
  "Line chart": "折线图",
  "Pie chart": "饼图",
  "Area chart": "面积图",
  "Other chart": "其他图表",
  "Other blocks": "其他区块",
  "In configuration": "配置中",
  "Chart title": "图表标题",
  "Chart type": "图表类型",
  "Chart config": "图表配置",
  "Templates": "模板",
  "Select template": "选择模板",
  "Action logs": "操作日志",
  "Create template": "创建模板",
  "Edit markdown": "编辑 Markdown",
  "Add block": "创建区块",
  "Add new": "添加",
  "Add record": "添加数据",
  "Custom field display name": "自定义字段名称",
  "Display fields": "显示字段",
  "Edit record": "编辑数据",
  "Delete menu item": "删除菜单项",
  "Add page": "添加页面",
  "Add group": "添加分组",
  "Add link": "添加链接",
  "Insert above": "在上面插入",
  "Insert below": "在下面插入",
  "Save": "保存",
  "Delete block": "删除区块",
  "Are you sure you want to delete it?": "你确定要删除吗？",
  "This is a demo text, **supports Markdown syntax**.": "这是一段演示文本，**支持 Markdown 语法**。",
  "Filter": "筛选",
  "Connect data blocks": "连接数据区块",
  "Action type": "操作类型",
  "Actions": "操作",
  "Update": "更新",
  "Update record": "更新数据",
  "Unnamed": "未命名",
  "View": "查看",
  "View record": "查看数据",
  "Refresh": "刷新",
  "Data changes": "数据变更",
  "Field name": "字段标识",
  "Before change": "变更前",
  "After change": "变更后",
  "Delete record": "删除数据",
  "Delete collection": "删除数据表",
  "Create collection": "创建数据表",
  "Collection display name": "数据表名称",
  "Collection name": "数据表标识",
  "Inherits": "继承",
  "Primary key, unique identifier, self growth": "主键、唯一标识、自增长",
  "Store the creation user of each record": "记录创建人",
  "Store the last update user of each record": "记录最后更新人",
  "Store the creation time of each record": "记录创建时间",
  "Store the last update time of each record": "记录最后更新时间",
  "More options": "更多选项",
  "Records can be sorted": "可以对行记录进行排序",
  "Calendar collection": "日历数据表",
  "General collection": "普通数据表",
  "SQL collection": "SQL数据表",
  "Connect to database view": "连接数据库视图",
  "Sync from database": "从数据库同步",
  "Source collections": "来源数据表",
  "Field source": "来源字段",
  "Preview": "预览",
  "Randomly generated and can be modified. Support letters, numbers and underscores, must start with an letter.": "随机生成，可修改。支持英文、数字和下划线，必须以英文字母开头。",
  "Edit": "编辑",
  "Edit collection": "编辑数据表",
  "Configure field": "配置字段",
  "Configure fields": "配置字段",
  "Configure columns": "配置字段",
  "Edit field": "编辑字段",
  "Override": "重写",
  "Override field": "重写字段",
  "Configure fields of {{title}}": "「{{title}}」的字段配置",
  "Association fields filter": "关系筛选",
  "PK & FK fields": "主外键字段",
  "Association fields": "关系字段",
  "Choices fields": "选项字段",
  "System fields": "系统字段",
  "General fields": "普通字段",
  "Inherited fields": "继承字段",
  "Parent collection fields": "父表字段",
  "Basic": "基本类型",
  "Single line text": "单行文本",
  "Long text": "多行文本",
  "Phone": "手机号码",
  "Email": "电子邮箱",
  "Username": "用户名",
  "Null": "空值",
  "Boolean": "逻辑值",
  "Number": "数字",
  "Integer": "整数",
  "Percent": "百分比",
  "String": "字符串",
  "Password": "密码",
  "Advanced type": "高级类型",
  "Syntax references": "语法参考",
  "Math.js comes with a large set of built-in functions and constants, and offers an integrated solution to work with different data types.": "Math.js 包含大量内置函数和常量，并提供了集成的解决方案来处理不同的数据类型。",
  "Formula.js supports most Microsoft Excel formula functions.": "Formula.js 支持大部分 Mircrosoft Excel 公式。",
  "String template": "字符串模板",
  "Simple string replacement, can be used to interpolate variables in a string.": "简单的字符串替换，可以用于在字符串中插入变量。",
  "Choices": "选择类型",
  "Checkbox": "勾选",
  "Display <icon></icon> when unchecked": "未勾选时显示 <icon></icon>",
  "Single select": "下拉菜单（单选）",
  "Multiple select": "下拉菜单（多选）",
  "Radio group": "单选框",
  "Checkbox group": "复选框",
  "China region": "中国行政区",
  "Date & Time": "日期 & 时间",
  "Datetime": "日期时间",
  "Relation": "关系类型",
  "Link to": "关联",
  "Link to description": "用于快速创建表关系，可兼容大多数普通场景。适合非开发人员使用。作为字段存在时，它是一个下拉选择用于选择目标数据表的数据。创建后，将同时在目标数据表中生成当前数据表的关联字段。",
  "Sub-table": "子表格",
  "System info": "系统信息",
  "Created at": "创建日期",
  "Last updated at": "最后修改日期",
  "Created by": "创建人",
  "Last updated by": "最后修改人",
  "Add field": "添加字段",
  "Field display name": "字段名称",
  "Field type": "字段类型",
  "Field interface": "字段类型",
  "Date format": "日期格式",
  "Year/Month/Day": "年/月/日",
  "Year-Month-Day": "年-月-日",
  "Day/Month/Year": "日/月/年",
  "Show time": "显示时间",
  "Time format": "时间格式",
  "12 hour": "12 小时制",
  "24 hour": "24 小时制",
  "Relationship type": "关系类型",
  "Inverse relationship type": "反向关系类型",
  "Source collection": "源数据表",
  "Source key": "源数据表字段标识",
  "Target collection": "目标数据表",
  "Through collection": "中间数据表",
  "Target key": "目标数据表字段标识",
  "Foreign key": "外键",
  "One to one": "一对一",
  "One to many": "一对多",
  "Many to one": "多对一",
  "Many to many": "多对多",
  "Foreign key 1": "外键1",
  "Foreign key 2": "外键2",
  "One to one description": "用于创建一对一关系，比如一个用户会有一套个人资料。",
  "One to many description": "用于创建一对多关系，比如一个国家会有多个城市。作为字段存在时，它是一个子表格用于显示目标数据表的数据。创建后，会在目标数据表里自动生成一个多对一字段。",
  "Many to one description": "用于创建多对一关系，比如一个城市只能属于一个国家，一个国家可以有多个城市。作为字段存在时，它是一个下拉选择用于选择目标数据表的数据。创建后，会在目标数据表里自动生成一个多对一字段。",
  "Many to many description": "用于创建多对多关系，比如一个学生会有多个老师，一个老师也会有多个学生。作为字段存在时，它是一个下拉选择用于选择目标数据表的数据。",
  "Generated automatically if left blank": "留空时，自动生成中间表",
  "Display association fields": "显示关联表的字段",
  "Display field title": "显示字段标题",
  "Field component": "字段组件",
  "Allow multiple": "允许添加/关联多条",
  "Allow dissociate": "允许移除已关联记录",
  "Quick upload": "快速上传",
  "Select file": "选择文件",
  "Subtable": "子表格",
  "Sub-form": "子表单",
  "Sub-form(Popover)": "子表单(弹窗)",
  "Sub-details": "子详情",
  "Record picker": "数据选择器",
  "Toggles the subfield mode": "切换子字段模式",
  "Selector mode": "选择器模式",
  "Subtable mode": "子表格模式",
  "Subform mode": "子表单模式",
  "Field mode": "字段组件",
  "Allow add new data": "允许添加数据",
  "Edit block title": "编辑区块标题",
  "Block title": "区块标题",
  "Pattern": "模式",
  "Operator": "运算符",
  "Editable": "可编辑",
  "Readonly": "只读（禁止编辑）",
  "Easy-reading": "只读（阅读模式）",
  "Add filter": "添加筛选条件",
  "Add filter group": "添加筛选分组",
  "Comparision": "值比较",
  "is": "等于",
  "is not": "不等于",
  "contains": "包含",
  "does not contain": "不包含",
  "starts with": "开头是",
  "not starts with": "开头不是",
  "ends with": "结尾是",
  "not ends with": "结尾不是",
  "is empty": "为空",
  "is not empty": "不为空",
  "Edit chart": "编辑图表",
  "Add text": "添加文本",
  "Filterable fields": "可筛选字段",
  "Edit button": "编辑按钮",
  "Hide": "隐藏",
  "Enable actions": "启用操作",
  "Import": "导入",
  "Export": "导出",
  "Customize": "自定义",
  "Custom": "自定义",
  "Function": "Function",
  "Popup form": "Popup form",
  "Flexible popup": "Flexible popup",
  "Configure actions": "配置操作",
  "Display order number": "显示序号",
  "Enable drag and drop sorting": "启用拖拽排序",
  "Triggered when the row is clicked": "点击表格行时触发",
  "Add tab": "添加标签页",
  "Disable tabs": "禁用标签页",
  "Details": "详情",
  "Edit form": "编辑表单",
  "Create form": "创建表单",
  "Form (Edit)": "表单（编辑）",
  "Form (Add new)": "表单（添加）",
  "Edit tab": "编辑标签页",
  "Relationship blocks": "关系数据区块",
  "Select record": "选择数据",
  "Display name": "显示名称",
  "Select icon": "选择图标",
  "Custom column name": "自定义列名称",
  "Edit description": "编辑描述",
  "Required": "必填",
  "Unique": "不允许重复",
  "Primary": "主键",
  "Auto increment": "自动增长",
  "Label field": "标签字段",
  "Default is the ID field": "默认为 ID 字段",
  "Set default sorting rules": "设置排序规则",
  "Set validation rules": "设置验证规则",
  "Max length": "最大长度",
  "Min length": "最小长度",
  "Maximum": "最大值",
  "Minimum": "最小值",
  "Max length must greater than min length": "最大长度必须大于最小长度",
  "Min length must less than max length": "最小长度必须小于最大长度",
  "Maximum must greater than minimum": "最大值必须大于最小值",
  "Minimum must less than maximum": "最小值必须小于最大值",
  "Validation rule": "验证规则",
  "Add validation rule": "新增验证规则",
  "Format": "格式",
  "Regular expression": "正则表达式",
  "Error message": "错误消息",
  "Length": "长度",
  "The field value cannot be greater than ": "数值不能大于",
  "The field value cannot be less than ": "数值不能小于",
  "The field value is not an integer number": "数字不是整数",
  "Set default value": "设置默认值",
  "Default value": "默认值",
  "is before": "早于",
  "is after": "晚于",
  "is on or after": "不早于",
  "is on or before": "不晚于",
  "is between": "介于",
  "Upload": "上传",
  "Select level": "选择层级",
  "Province": "省",
  "City": "市",
  "Area": "区/县",
  "Street": "乡镇/街道",
  "Village": "村/居委会",
  "Must select to the last level": "必须选到最后一级",
  "Move {{title}} to": "将 {{title}} 移动到",
  "Target position": "目标位置",
  "After": "之后",
  "Before": "之前",
  "Add {{type}} before \"{{title}}\"": "在 \"{{title}}\" 前插入{{type}}",
  "Add {{type}} after \"{{title}}\"": "在 \"{{title}}\" 前插入{{type}}",
  "Add {{type}} in \"{{title}}\"": "在 \"{{title}}\" 里插入{{type}}",
  "Original name": "原名称",
  "Custom name": "自定义名称",
  "Custom Title": "自定义标题",
  "Options": "选项",
  "Option value": "选项值",
  "Option label": "选项标签",
  "Color": "颜色",
  "Background Color": "背景颜色",
  "Text Align": "文本对齐",
  "Add option": "添加选项",
  "Related collection": "关系表",
  "Allow linking to multiple records": "允许关联多条记录",
  "Daily": "每天",
  "Weekly": "每周",
  "Monthly": "每月",
  "Yearly": "每年",
  "Repeats": "重复",
  "Configure calendar": "配置日历",
  "Title field": "标题字段",
  "Custom title": "自定义标题",
  "Show lunar": "展示农历",
  "Start date field": "开始日期字段",
  "End date field": "结束日期字段",
  "Navigate": "分页",
  "Title": "标题",
  "Description": "描述",
  "Select view": "切换视图",
  "Reset": "重置",
  "Importable fields": "可导入字段",
  "Exportable fields": "可导出字段",
  "Saved successfully": "保存成功",
  "Nickname": "昵称",
  "Sign in": "登录",
  "Sign in via account": "账号密码登录",
  "Sign in via phone": "手机号登录",
  "Create an account": "注册账号",
  "Sign up": "注册",
  "Confirm password": "确认密码",
  "Log in with an existing account": "使用已有账号登录",
  "Signed up successfully. It will jump to the login page.": "注册成功，将跳转登录页。",
  "Password mismatch": "重复密码不匹配",
  "Users": "用户",
  "Verification code": "验证码",
  "Send code": "发送验证码",
  "Retry after {{count}} seconds": "{{count}} 秒后重试",
  "Must be 1-50 characters in length (excluding @.<>\"'/)": "长度为1到50个字符（不能包含@.<>\"'/）",
  "Roles": "角色",
  "Add role": "添加角色",
  "Role name": "角色名称",
  "Configure": "配置",
  "Configure permissions": "配置权限",
  "Edit role": "编辑角色",
  "Action permissions": "数据表操作权限",
  "Menu permissions": "菜单访问权限",
  "Menu item name": "菜单名称",
  "Allow access": "允许访问",
  "Action name": "操作名称",
  "Allow action": "允许操作",
  "Action scope": "可操作数据范围",
  "Operate on new data": "对新增数据操作",
  "Operate on existing data": "对已有数据操作",
  "Yes": "是",
  "No": "否",
  "Red": "薄暮",
  "Magenta": "法式洋红",
  "Volcano": "火山",
  "Orange": "日暮",
  "Gold": "金盏花",
  "Lime": "青柠",
  "Green": "极光绿",
  "Cyan": "明青",
  "Blue": "拂晓蓝",
  "Geek blue": "极客蓝",
  "Purple": "酱紫",
  "Default": "默认",
  "Add card": "添加卡片",
  "edit title": "修改标题",
  "Turn pages": "翻页",
  "Others": "其他",
  "Other records": "其他记录",
  "Save as template": "保存为模板",
  "Save as block template": "保存为区块模板",
  "Block templates": "区块模板",
  "Block template": "区块模板",
  "Convert reference to duplicate": "模板引用转为复制",
  "Template name": "模板名称",
  "Block type": "区块类型",
  "No blocks to connect": "没有可连接的区块",
  "Action column": "操作列",
  "Records per page": "每页显示数量",
  "(Fields only)": "（仅字段）",
  "Button title": "按钮标题",
  "Button icon": "按钮图标",
  "Submitted successfully": "提交成功",
  "Operation succeeded": "操作成功",
  "Operation failed": "操作失败",
  "Open mode": "打开方式",
  "Popup size": "弹窗尺寸",
  "Small": "较窄",
  "Middle": "中等",
  "Large": "较宽",
  "Menu item title": "菜单项名称",
  "Menu item icon": "菜单项图标",
  "Target": "目标",
  "Position": "位置",
  "Insert before": "在前面插入",
  "Insert after": "在后面插入",
  "UI Editor": "界面配置",
  "ASC": "升序",
  "DESC": "降序",
  "Add sort field": "添加排序字段",
  "ID": "ID",
  "Identifier for program usage. Support letters, numbers and underscores, must start with an letter.": "用于程序使用的标识符，支持字母、数字和下划线，必须以字母开头。",
  "Drawer": "抽屉",
  "Dialog": "对话框",
  "Delete action": "删除操作",
  "Custom column title": "自定义列标题",
  "Column title": "列标题",
  "Original title: ": "原始标题: ",
  "Delete table column": "删除列",
  "Skip required validation": "跳过必填校验",
  "Form values": "表单值",
  "Fields values": "字段值",
  "The field has been deleted": "字段已删除",
  "When submitting the following fields, the saved values are": "提交以下字段时，保存的值为",
  "After successful submission": "提交成功后",
  "Then": "然后",
  "Stay on current page": "停留在当前页面",
  "Redirect to": "跳转到",
  "Save action": "保存操作",
  "Exists": "存在",
  "Add condition": "添加条件",
  "Add condition group": "添加条件分组",
  "exists": "存在",
  "not exists": "不存在",
  "=": "=",
  "≠": "≠",
  ">": ">",
  "≥": "≥",
  "<": "<",
  "≤": "≤",
  "Role UID": "角色标识",
  "Precision": "精确度",
  "Rich Text": "富文本",
  "Junction collection": "中间表",
  "Leave it blank, unless you need a custom intermediate table": "默认留空，除非你需要一个自定义的中间表",
  "Fields": "字段",
  "Edit field title": "编辑字段标题",
  "Field title": "字段标题",
  "Original field title: ": "原始字段标题：",
  "Edit tooltip": "编辑提示信息",
  "Delete field": "删除字段",
  "Select collection": "选择数据表",
  "Blank block": "空区块",
  "Duplicate template": "复制模板",
  "Reference template": "引用模板",
  "Create calendar block": "创建日历区块",
  "Create kanban block": "创建看板区块",
  "Grouping field": "分组字段",
  "Single select and radio fields can be used as the grouping field": "数据表的单选字段可以作为分组字段",
  "Tab name": "标签名称",
  "Current record blocks": "当前数据区块",
  "Popup message": "弹窗提示消息",
  "Delete role": "删除角色",
  "Role display name": "角色名称",
  "Default role": "默认角色",
  "All collections use general action permissions by default; permission configured individually will override the default one.": "所有数据表都默认使用通用数据操作权限；同时，可以针对每个数据表单独配置权限。",
  "Allows configuration of the whole system, including UI, collections, permissions, etc.": "允许配置系统，包括界面配置、数据表配置、权限配置、系统配置等全部配置项",
  "New menu items are allowed to be accessed by default.": "新增菜单项默认允许访问",
  "Global permissions": "全局配置",
  "General permissions": "通用配置",
  "Global action permissions": "全局操作权限",
  "General action permissions": "通用操作权限",
  "Plugin settings permissions": "插件配置权限",
  "Data source permissions": "数据源权限",
  "Allow to desgin pages": "允许界面配置",
  "Allow to manage plugins": "允许管理插件",
  "Allow to configure plugins": "允许管理配置中心",
  "Allows to configure interface": "允许配置界面",
  "Allows to install, activate, disable plugins": "允许安装、激活、禁用插件",
  "Allows to configure plugins": "允许配置插件",
  "Action display name": "操作名称",
  "Allow": "允许",
  "Data scope": "数据范围",
  "Action on new records": "对新增数据操作",
  "Action on existing records": "对已有数据操作",
  "All records": "所有数据",
  "Own records": "自己的数据",
  "Permission policy": "权限策略",
  "Individual": "单独配置",
  "General": "通用配置",
  "Accessible": "允许访问",
  "Configure permission": "配置权限",
  "Action permission": "操作权限",
  "Field permission": "字段权限",
  "Scope name": "数据范围名称",
  "Unsaved changes": "未保存修改",
  "Are you sure you don't want to save?": "你确定不保存修改吗？",
  "Dragging": "拖拽中",
  "Popup": "打开弹窗",
  "Trigger workflow": "触发工作流",
  "Request API": "请求API",
  "Assign field values": "字段赋值",
  "Constant value": "静态值",
  "Dynamic value": "动态值",
  "Current user": "当前用户",
  "Current role": "当前角色",
  "Current record": "当前记录",
  "Current collection": "当前数据表",
  "Other collections": "其他数据表",
  "Current popup record": "当前弹窗记录",
  "Parent popup record": "上级弹窗记录",
  "Associated records": "关联记录",
  "Parent record": "上级记录",
  "Current time": "当前时间",
  "Now": "现在",
  "Message popup close method": "消息弹窗关闭方式",
  "Automatic close": "自动关闭",
  "Manually close": "手动关闭",
  "After successful update": "更新成功后",
  "Save record": "保存数据",
  "Updated successfully": "更新成功",
  "After successful save": "保存成功后",
  "After clicking the custom button, the following field values will be assigned according to the following form.": "点击当前自定义按钮时，以下字段值将按照以下表单赋值。",
  "After clicking the custom button, the following fields of the current record will be saved according to the following form.": "点击当前自定义按钮时，当前数据以下字段将按照以下表单保存。",
  "Button background color": "按钮颜色",
  "Highlight": "高亮",
  "Danger red": "红色",
  "Custom request": "自定义请求",
  "Request settings": "请求设置",
  "Request URL": "请求地址",
  "Request method": "请求方法",
  "Request query parameters": "请求查询参数(JSON格式)",
  "Request headers": "请求头参数(JSON格式)",
  "Request body": "请求体(JSON格式)",
  "Request success": "请求成功",
  "Invalid JSON format": "非法JSON格式",
  "After successful request": "请求成功之后",
  "Add exportable field": "添加可导出字段",
  "Audit logs": "操作记录",
  "Record ID": "数据 ID",
  "User": "用户",
  "Field": "字段",
  "Select": "选择",
  "Select field": "选择字段",
  "Field value changes": "变更记录",
  "One to one (has one)": "一对一（has one）",
  "One to one (belongs to)": "一对一（belongs to）",
  "Use the same time zone (GMT) for all users": "所有用户使用同一时区 (格林尼治标准时间)",
  "Province/city/area name": "省市区名称",
  "Enabled languages": "启用的语言",
  "View all plugins": "查看所有插件",
  "Print": "打印",
  "Done": "完成",
  "Sign up successfully, and automatically jump to the sign in page": "注册成功，即将跳转到登录页面",
  "ACL": "访问控制",
  "Access control": "访问控制",
  "Collection manager": "数据表管理",
  "Plugin manager": "插件管理器",
  "Local": "本地",
  "Built-in": "内置",
  "Marketplace": "插件市场",
  "Add plugin": "新增插件",
  "Upgrade": "可供更新",
  "Plugin dependencies check failed": "插件依赖检查失败",
  "Remove": "移除",
  "Docs": "文档",
  "More details": "更多详情",
  "Upload new version": "上传新版",
  "Official plugin": "官方插件",
  "Version": "版本",
  "Npm package": "Npm 包",
  "Upload plugin": "上传插件",
  "Npm package name": "Npm 包名",
  "Add type": "新增方式",
  "Plugin source": "插件来源",
  "Changelog": "更新日志",
  "Dependencies check": "依赖检查",
  "Update plugin": "更新插件",
  "Installing": "安装中",
  "The deletion was successful.": "删除成功",
  "Plugin Zip File": "插件压缩包",
  "Compressed file url": "压缩包地址",
  "Last updated": "最后更新",
  "PackageName": "包名",
  "DisplayName": "显示名称",
  "Readme": "说明文档",
  "Dependencies compatibility check": "依赖兼容性检查",
  "Plugin dependencies check failed, you should change the dependent version to meet the version requirements.": "插件兼容性检查失败，你应该修改依赖版本以满足版本要求。",
  "Version range": "版本范围",
  "Plugin's version": "插件的版本",
  "Result": "结果",
  "No CHANGELOG.md file": "没有 CHANGELOG.md 日志",
  "No README.md file": "没有 README.md 文件",
  "Homepage": "主页",
  "Drag and drop the file here or click to upload, file size should not exceed 30M": "将文件拖放到此处或单击上传，文件大小不应超过 30M",
  "Dependencies check failed, can't enable.": "依赖检查失败，无法启用。",
  "Plugin starting...": "插件启动中...",
  "Plugin stopping...": "插件停止中...",
  "Are you sure to delete this plugin?": "确定要删除此插件吗？",
  "Are you sure to disable this plugin?": "确定要禁用此插件吗?",
  "re-download file": "重新下载文件",
  "Not enabled": "未启用",
  "Search plugin": "搜索插件",
  "Author": "作者",
  "Plugin loading failed. Please check the server logs.": "插件加载失败，请检查服务器日志。",
  "Coming soon...": "敬请期待...",
  "All plugin settings": "所有插件配置",
  "Bookmark": "书签",
  "Manage all settings": "管理所有配置",
  "Create inverse field in the target collection": "在目标数据表里创建反向关系字段",
  "Inverse field name": "反向关系字段标识",
  "Inverse field display name": "反向关系字段名称",
  "Bulk update": "批量更新",
  "After successful bulk update": "批量成功更新后",
  "Bulk edit": "批量编辑",
  "Data will be updated": "更新的数据",
  "Selected": "选中",
  "All": "所有",
  "Update selected data?": "更新选中的数据吗？",
  "Update all data?": "更新全部数据吗？",
  "Remains the same": "不更新",
  "Changed to": "修改为",
  "Clear": "清空",
  "Add attach": "增加关联",
  "Please select the records to be updated": "请选择要更新的记录",
  "Selector": "选择器",
  "Inner": "里面",
  "Search and select collection": "搜索并选择数据表",
  "Please fill in the iframe URL": "请填写嵌入的地址",
  "Fix block": "固定区块",
  "Plugin name": "插件",
  "Plugin tab name": "插件标签页",
  "Enable page header": "启用页眉",
  "Display page title": "显示页面标题",
  "Edit page title": "编辑页面标题",
  "Enable page tabs": "启用页面选项卡",
  "Enable link": "启用链接",
  "Column width": "列宽",
  "Sortable": "可排序的",
  "Constant": "常量",
  "Select a variable": "选择变量",
  "Insert": "插入",
  "Insert if not exists": "不存在时插入",
  "Insert if not exists, or update": "不存在时插入，否则更新",
  "System variables": "系统变量",
  "Date variables": "日期变量",
  "Double click to choose entire object": "双击选择整个对象",
  "True": "真",
  "False": "假",
  "Prettify": "格式化",
  "Theme": "主题",
  "Default theme": "默认主题",
  "Compact theme": "紧凑主题",
  "This is likely a NocoBase internals bug. Please open an issue at <1>here</1>": "这可能是 NocoBase 内部的问题，你可以在<1>这里</1>将该错误反馈给我们，我们会尽快修复",
  "Render Failed": "渲染失败",
  "Feedback": "反馈问题",
  "Try again": "重试一下",
  "Download logs": "下载日志",
  "Download": "下载",
  "File type is not supported for previewing, please download it to preview.": "不支持预览该文件类型，请下载后查看。",
  "Click or drag file to this area to upload": "点击或拖拽文件到此区域上传",
  "Support for a single or bulk upload.": "支持单个或批量上传",
  "File size should not exceed {{size}}.": "文件大小不能超过 {{size}}",
  "File size exceeds the limit": "文件大小超过限制",
  "File type is not allowed": "文件类型不允许",
  "Incomplete uploading files need to be resolved": "未完成上传的文件需要处理",
  "Default title for each record": "用作数据的默认标题",
  "If collection inherits, choose inherited collections as templates": "当前表有继承关系时，可选择继承链路上的表作为模板来源",
  "Select an existing piece of data as the initialization data for the form": "选择一条已有的数据作为表单的初始化数据",
  "Only the selected fields will be used as the initialization data for the form": "仅选择的字段才会作为表单的初始化数据",
  "Template Data": "模板数据",
  "Data fields": "数据字段",
  "Add template": "添加模板",
  "Enable form data template": "启用表单数据模板",
  "Form data templates": "表单数据模板",
  "Data template": "数据模板",
  "No configuration available.": "无可配置项。",
  "Reload application": "重载应用",
  "The application is reloading, please do not close the page.": "应用正在重新加载，请勿关闭页面。",
  "Application reloading": "应用重新加载中",
  "Restart application": "重启应用",
  "Allows to clear cache, reboot application": "允许清除缓存，重启应用",
  "The will interrupt service, it may take a few seconds to restart. Are you sure to continue?": "重启将会中断当前服务，这个过程可能需要一点时间，确定要继续吗？",
  "Restart": "重启",
  "Clear cache": "清除缓存",
  "Duplicate": "复制",
  "Duplicating": "复制中",
  "Duplicate mode": "复制方式",
  "Quick duplicate": "快速复制",
  "Duplicate and continue": "复制并继续",
  "Please configure the duplicate fields": "请配置要复制的字段",
  "Add": "创建",
  "Add new mode": "添加方式",
  "Quick add": "快捷添加",
  "Modal add": "弹窗添加",
  "Save mode": "保存方式",
  "First or create": "不存在时则新增,存在时不处理",
  "Update or create": "不存在时新增,存在时更新",
  "Find by the following fields": "通过以下字段查找",
  "Create": "仅新增",
  "Current form": "当前表单",
  "Current object": "当前对象",
  "Quick create": "快速创建",
  "Dropdown": "下拉菜单",
  "Pop-up": "弹窗",
  "File manager": "文件管理器",
  "Direct duplicate": "直接复制",
  "Copy into the form and continue to fill in": "复制到表单并继续填写",
  "Linkage with form fields": "从表单字段联动",
  "App error": "应用错误",
  "Failed to load plugin": "插件加载失败",
  "Allow add new, update and delete actions": "允许增删改操作",
  "Date display format": "日期显示格式",
  "Filter out a single piece or a group of records as a template": "筛选出一条或一组数据，作为模板",
  "The title field is used to identify the template record": "用于识别模板数据",
  "Template fields": "模板字段",
  "The selected fields will automatically populate the form": "用于自动填充到表单",
  "Table selected records": "表格中选中的记录",
  "Tag": "标签",
  "Tag color field": "标签颜色字段",
  "Sync successfully": "同步成功",
  "Sync from form fields": "同步表单字段",
  "Select all": "全选",
  "UnSelect all": "取消全选",
  "Determine whether a record exists by the following fields": "通过以下字段判断记录是否存在",
  "Cascade Select": "级联选择",
  "Execute": "执行",
  "Please use a valid SELECT or WITH AS statement": "请使用有效的 SELECT 或 WITH AS 语句",
  "Please confirm the SQL statement first": "请先确认 SQL 语句",
  "Automatically drop objects that depend on the collection (such as views), and in turn all objects that depend on those objects": "自动删除依赖于该表的对象,以及依赖这些对象的对象",
  "Secondary confirmation": "二次确认",
  "Perform the {{title}}": "执行{{title}}",
  "Are you sure you want to perform the {{title}} action?": "你确定执行{{title}}操作吗？",
  "Sign in with another account": "登录其他账号",
  "Return to the main application": "返回主应用",
  "Permission denied": "没有权限",
  "Allow add new": "允许新增",
  "loading": "加载中",
  "name is required": "名称不能为空",
  "The {{type}} \"{{name}}\" may have been deleted. Please remove this {{blockType}}.": "{{type}} \"{{name}}\" 可能已被删除。请删除当前{{blockType}}.",
  "data source": "数据源",
  "Data source": "数据源",
  "DataSource": "数据源",
  "Data model": "数据模型",
  "Security": "认证与安全",
  "Action": "操作",
  "System": "系统管理",
  "Other": "其他",
  "Allow selection of existing records": "允许选择已有数据",
  "Data Model": "数据模型",
  "Blocks": "区块",
  "Users & permissions": "用户和权限",
  "System management": "系统管理",
  "Preset fields": "预置字段",
  "System & security": "系统和安全",
  "Workflow": "工作流",
  "Third party services": "第三方服务",
  "Data model tools": "数据模型工具",
  "Data sources": "数据源",
  "Collections": "数据表",
  "Collection fields": "数据表字段",
  "Authentication": "用户认证",
  "Notification": "通知",
  "Logging and monitoring": "日志与监控",
  "Home page": "主页",
  "Handbook": "用户手册",
  "License": "许可证",
  "Generic properties": "通用属性",
  "Specific properties": "特有属性",
  "Used for drag and drop sorting scenarios, supporting grouping sorting": "用于拖拽排序场景，支持分组排序",
  "Grouped sorting": "分组排序",
  "When a field is selected for grouping, it will be grouped first before sorting.": "当选了某个字段作为分组时，将先分组再排序",
  "Main": "主数据源",
  "Index": "索引",
  "Field values must be unique.": "字段值必须具备唯一性",
  "Departments": "部门",
  "Main department": "主属部门",
  "Department name": "部门名称",
  "Superior department": "上级部门",
  "Owners": "负责人",
  "Plugin settings": "插件设置",
  "Menu": "菜单",
  "Drag and drop sorting field": "拖拽排序字段",
  "Alphabet": "字符",
  "Accuracy": "精确度",
  "Millisecond": "毫秒",
  "Second": "秒",
  "Unix Timestamp": "Unix 时间戳",
  "Field value do not meet the requirements": "字符不符合要求",
  "Field value size is": "字符长度要求",
  "Style": "样式",
  "Unit conversion": "单位换算",
  "Separator": "分隔符",
  "Prefix": "前缀",
  "Suffix": "后缀",
  "Record unique key": "记录唯一标识符",
  "Filter target key": "筛选目标键",
  "If a collection lacks a primary key, you must configure a unique record key to locate row records within a block, failure to configure this will prevent the creation of data blocks for the collection.": "当数据表没有主键时，你需要配置记录唯一标识符，用于在区块中定位行记录，不配置将无法创建该表的数据区块。",
  "Filter data based on the specific field, with the requirement that the field value must be unique.": "根据特定的字段筛选数据，字段值必须具备唯一性。",
  "Multiply by": "乘以",
  "Divide by": "除以",
  "Scientifix notation": "科学计数法",
  "Normal": "常规",
  "Automatically generate default values": "随机生成默认值",
  "Refresh data on close": "关闭后刷新数据",
  "Refresh data on action": "执行后刷新数据",
  "This variable has been deprecated and can be replaced with \"Current form\"": "该变量已被弃用，可以使用“当前表单”替代",
  "Unknown field type": "未知字段类型",
  "The following field types are not compatible and do not support output and display": "以下字段类型未适配，不支持输出和显示",
  "Not fixed": "不固定",
  "Left fixed": "左固定",
  "Right fixed": "右固定",
  "Fixed": "固定列",
  "Set block height": "设置区块高度",
  "Specify height": "指定高度",
  "Full height": "全高",
  "Please configure the URL": "请配置URL",
  "URL": "URL",
  "Search parameters": "URL 查询参数",
  "Do not concatenate search params in the URL": "查询参数不要在 URL 里拼接",
  "The value of this variable is derived from the query string of the page URL. This variable can only be used normally when the page has a query string.": "该变量的值是根据页面 URL 的 query string 得来的，只有当页面存在 query string 的时候，该变量才能正常使用。",
  "Edit link": "编辑链接",
  "Add parameter": "添加参数",
  "URL search params": "URL 查询参数",
  "Expand All": "展开全部",
  "Search": "搜索",
  "Clear default value": "清除默认值",
  "Open in new window": "新窗口打开",
  "is none of": "不包含任何一个",
  "is any of": "包含任何一个",
  "Use simple pagination mode": "使用简单分页模式",
  "Sorry, the page you visited does not exist.": "抱歉，你访问的页面不存在。",
  "Set Template Engine": "设置模板引擎",
  "Template engine": "模板引擎",
  "Skip getting the total number of table records during paging to speed up loading. It is recommended to enable this option for data tables with a large amount of data": "在分页时跳过获取表记录总数，以加快加载速度，建议对有大量数据的数据表开启此选项",
  "The current user only has the UI configuration permission, but don't have view permission for collection \"{{name}}\"": "当前用户只有 UI 配置权限，但没有数据表 \"{{name}}\" 查看权限。",
  "Plugin dependency version mismatch": "插件依赖版本不一致",
  "The current dependency version of the plugin does not match the version of the application and may not work properly. Are you sure you want to continue enabling the plugin?": "当前插件的依赖版本与应用的版本不一致，可能无法正常工作。您确定要继续激活插件吗？",
  "Allow multiple selection": "允许多选",
<<<<<<< HEAD
  "Default value to current time": "设置字段默认值为当前时间",
  "Automatically update timestamp on update": "当记录更新时自动设置字段值为当前时间",
  "Default value to current server time": "设置字段默认值为当前服务端时间",
  "Automatically update timestamp to the current server time on update": "当记录更新时自动设置字段值为当前服务端时间",
  "Datetime (with time zone)": "日期时间（含时区）",
  "Datetime (without time zone)": "日期时间（不含时区）",
  "DateOnly": "仅日期",
  "Enable secondary confirmation": "启用二次确认",
  "Content": "内容",
  "Perform the Update record": "执行更新数据",
  "Are you sure you want to perform the Update record action?": "你确定执行更新数据操作吗？",
  "Perform the Custom request": "执行自定义请求",
  "Are you sure you want to perform the Custom request action": "你确定执行自定义请求操作吗？",
  "Perform the Refresh": "执行刷新",
  "Are you sure you want to perform the Refresh action?": "你确定执行刷新操作吗？",
  "Perform the Submit": "执行提交",
  "Are you sure you want to perform the Submit action?": "你确定执行提交操作吗？",
  "Perform the Trigger workflow": "执行触发工作流",
  "Are you sure you want to perform the Trigger workflow action?": "你确定执行触发工作流吗？",
  "Ellipsis overflow content": "省略超出长度的内容",
  "Picker": "选择器",
  "Quarter": "季度",
  "Switching the picker, the value and default value will be cleared": "切换选择器时，字段的值和默认值将会被清空",
  "Stay on the current popup or page": "停留在当前弹窗或页面",
  "Return to the previous popup or page": "返回上一层弹窗或页面",
  "Action after successful submission": "提交成功后动作",
  "Allow disassociation":"允许解除已有数据关联",
  "Layout": "布局",
  "Vertical": "垂直",
  "Horizontal": "水平"
=======
  "Parent object": "上级对象"
>>>>>>> dd71cdaa
}<|MERGE_RESOLUTION|>--- conflicted
+++ resolved
@@ -980,7 +980,7 @@
   "Plugin dependency version mismatch": "插件依赖版本不一致",
   "The current dependency version of the plugin does not match the version of the application and may not work properly. Are you sure you want to continue enabling the plugin?": "当前插件的依赖版本与应用的版本不一致，可能无法正常工作。您确定要继续激活插件吗？",
   "Allow multiple selection": "允许多选",
-<<<<<<< HEAD
+  "Parent object": "上级对象",
   "Default value to current time": "设置字段默认值为当前时间",
   "Automatically update timestamp on update": "当记录更新时自动设置字段值为当前时间",
   "Default value to current server time": "设置字段默认值为当前服务端时间",
@@ -1011,7 +1011,4 @@
   "Layout": "布局",
   "Vertical": "垂直",
   "Horizontal": "水平"
-=======
-  "Parent object": "上级对象"
->>>>>>> dd71cdaa
 }