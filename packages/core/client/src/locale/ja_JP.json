--- conflicted
+++ resolved
@@ -702,9 +702,6 @@
   "The value of this variable is derived from the query string of the page URL. This variable can only be used normally when the page has a query string.": "この変数の値はページURLのクエリ文字列から取得されます。この変数は、ページにクエリ文字列がある場合にのみ正常に使用できます。",
   "URL search params": "URL検索パラメータ",
   "Expand All": "すべて展開",
-<<<<<<< HEAD
+  "Clear default value": "デフォルト値をクリア",
   "Sorry, the page you visited does not exist.": "申し訳ありませんが、お探しのページは存在しません。"
-=======
-  "Clear default value": "デフォルト値をクリア"
->>>>>>> 49a55495
 }