{
  "name": "@nocobase/auth",
<<<<<<< HEAD
  "version": "1.6.0-alpha.8",
=======
  "version": "1.6.0-alpha.27",
>>>>>>> 32de5ffe
  "description": "",
  "license": "AGPL-3.0",
  "main": "./lib/index.js",
  "types": "./lib/index.d.ts",
  "dependencies": {
<<<<<<< HEAD
    "@nocobase/actions": "1.6.0-alpha.8",
    "@nocobase/cache": "1.6.0-alpha.8",
    "@nocobase/database": "1.6.0-alpha.8",
    "@nocobase/resourcer": "1.6.0-alpha.8",
    "@nocobase/utils": "1.6.0-alpha.8",
=======
    "@nocobase/actions": "1.6.0-alpha.27",
    "@nocobase/cache": "1.6.0-alpha.27",
    "@nocobase/database": "1.6.0-alpha.27",
    "@nocobase/resourcer": "1.6.0-alpha.27",
    "@nocobase/utils": "1.6.0-alpha.27",
>>>>>>> 32de5ffe
    "@types/jsonwebtoken": "^8.5.8",
    "jsonwebtoken": "^8.5.1"
  },
  "repository": {
    "type": "git",
    "url": "git+https://github.com/nocobase/nocobase.git",
    "directory": "packages/auth"
  },
  "gitHead": "d0b4efe4be55f8c79a98a331d99d9f8cf99021a1"
}<|MERGE_RESOLUTION|>--- conflicted
+++ resolved
@@ -1,28 +1,16 @@
 {
   "name": "@nocobase/auth",
-<<<<<<< HEAD
-  "version": "1.6.0-alpha.8",
-=======
   "version": "1.6.0-alpha.27",
->>>>>>> 32de5ffe
   "description": "",
   "license": "AGPL-3.0",
   "main": "./lib/index.js",
   "types": "./lib/index.d.ts",
   "dependencies": {
-<<<<<<< HEAD
-    "@nocobase/actions": "1.6.0-alpha.8",
-    "@nocobase/cache": "1.6.0-alpha.8",
-    "@nocobase/database": "1.6.0-alpha.8",
-    "@nocobase/resourcer": "1.6.0-alpha.8",
-    "@nocobase/utils": "1.6.0-alpha.8",
-=======
     "@nocobase/actions": "1.6.0-alpha.27",
     "@nocobase/cache": "1.6.0-alpha.27",
     "@nocobase/database": "1.6.0-alpha.27",
     "@nocobase/resourcer": "1.6.0-alpha.27",
     "@nocobase/utils": "1.6.0-alpha.27",
->>>>>>> 32de5ffe
     "@types/jsonwebtoken": "^8.5.8",
     "jsonwebtoken": "^8.5.1"
   },
