/**
 * This file is part of the NocoBase (R) project.
 * Copyright (c) 2020-2024 NocoBase Co., Ltd.
 * Authors: NocoBase Team.
 *
 * This project is dual-licensed under AGPL-3.0 and NocoBase Commercial License.
 * For more information, please refer to: https://www.nocobase.com/agreement.
 */

import Database, { Repository } from '@nocobase/database';
import { createMockServer, MockServer } from '@nocobase/test';

describe('actions', () => {
  describe('authenticators', () => {
    let app: MockServer;
    let db: Database;
    let repo: Repository;
    let agent;

    beforeAll(async () => {
      app = await createMockServer({
        plugins: ['field-sort', 'auth'],
      });
      db = app.db;
      repo = db.getRepository('authenticators');
      agent = app.agent();
    });

    afterEach(async () => {
      await repo.destroy({
        truncate: true,
      });
    });

    afterAll(async () => {
      await app.destroy();
    });

    it('should list authenticator types', async () => {
      const res = await agent.resource('authenticators').listTypes();
      expect(res.body.data).toMatchObject([
        {
          name: 'Email/Password',
        },
      ]);
    });

    it('should return enabled authenticators with public options', async () => {
      app.authManager.registerTypes('testType1', {
        auth: {} as any,
        getPublicOptions: (options) => {
          return {
            text: 'custom public options',
          };
        },
      });
      await repo.destroy({
        truncate: true,
      });
      await repo.createMany({
        records: [
          { name: 'test', authType: 'testType', enabled: true, options: { public: { test: 1 }, private: { test: 2 } } },
          { name: 'test1', authType: 'testType1', enabled: true },
          { name: 'test2', authType: 'testType' },
        ],
      });
      const res = await agent.resource('authenticators').publicList();
      expect(res.body.data.length).toBe(2);
      expect(res.body.data[0].name).toBe('test');
      expect(res.body.data[0].options).toMatchObject({ test: 1 });
      expect(res.body.data[1].name).toBe('test1');
      expect(res.body.data[1].options).toMatchObject({ text: 'custom public options' });
    });

    it('should keep at least one authenticator', async () => {
      await repo.destroy({ truncate: true });
      const authenticator = await repo.create({
        values: { name: 'test', authType: 'testType', enabled: true },
      });
      const res = await agent.resource('authenticators').destroy({
        filterByTk: authenticator.id,
      });
      expect(res.statusCode).toBe(400);
      expect(await repo.count()).toBe(1);
    });

    it('shoud enable at least one authenticator', async () => {
      await repo.createMany({
        records: [{ name: 'test', authType: 'testType', enabled: true }],
      });
      const res = await agent.resource('authenticators').update({
        filterByTk: 1,
        values: {
          enabled: false,
        },
      });
      expect(res.statusCode).toBe(400);
      expect(await repo.count()).toBe(1);
    });
  });

  describe('auth', () => {
    let app: MockServer;
    let db: Database;
    let agent;

    beforeEach(async () => {
      process.env.INIT_ROOT_EMAIL = 'test@nocobase.com';
      process.env.INT_ROOT_USERNAME = 'test';
      process.env.INIT_ROOT_PASSWORD = '123456';
      process.env.INIT_ROOT_NICKNAME = 'Test';
      app = await createMockServer({
<<<<<<< HEAD
        plugins: ['field-sort', 'auth', 'users'],
=======
        plugins: ['auth', 'users', 'system-settings'],
>>>>>>> 3eb4907f
      });
      db = app.db;
      agent = app.agent();
    });

    afterEach(async () => {
      await app.db.clean({ drop: true });
      await app.destroy();
    });

    it('should check parameters when signing in', async () => {
      const res = await agent.post('/auth:signIn').set({ 'X-Authenticator': 'basic' }).send({});
      expect(res.statusCode).toEqual(400);
      expect(res.error.text).toBe('Please enter your username or email');
    });

    it('should check user when signing in', async () => {
      const res = await agent.post('/auth:signIn').set({ 'X-Authenticator': 'basic' }).send({
        email: 'no-exists@nocobase.com',
      });
      expect(res.statusCode).toEqual(401);
      expect(res.error.text).toBe('The username/email or password is incorrect, please re-enter');
    });

    it('should check password when signing in', async () => {
      const res = await agent.post('/auth:signIn').set({ 'X-Authenticator': 'basic' }).send({
        email: process.env.INIT_ROOT_EMAIL,
        password: 'incorrect',
      });
      expect(res.statusCode).toEqual(401);
      expect(res.error.text).toBe('The username/email or password is incorrect, please re-enter');
    });

    it('should sign in with password', async () => {
      let res = await agent.resource('auth').check();
      expect(res.body.data.id).toBeUndefined();

      res = await agent
        .post('/auth:signIn')
        .set({ 'X-Authenticator': 'basic' })
        .send({
          account: process.env.INIT_ROOT_USERNAME || process.env.INIT_ROOT_EMAIL,
          password: process.env.INIT_ROOT_PASSWORD,
        });
      expect(res.statusCode).toEqual(200);
      const data = res.body.data;
      const token = data.token;
      expect(token).toBeDefined();

      res = await agent.get('/auth:check').set({ Authorization: `Bearer ${token}`, 'X-Authenticator': 'basic' });
      expect(res.body.data.id).toBeDefined();
    });

    it('should disable sign up', async () => {
      let res = await agent.post('/auth:signUp').set({ 'X-Authenticator': 'basic' }).send({
        username: 'new',
        password: 'new',
        confirm_password: 'new',
      });
      expect(res.statusCode).toEqual(200);

      const repo = db.getRepository('authenticators');
      await repo.update({
        filter: {
          name: 'basic',
        },
        values: {
          options: {
            public: {
              allowSignUp: false,
            },
          },
        },
      });
      res = await agent.post('/auth:signUp').set({ 'X-Authenticator': 'basic' }).send({
        username: process.env.INIT_ROOT_USERNAME,
        password: process.env.INIT_ROOT_PASSWORD,
      });
      expect(res.statusCode).toEqual(403);
    });

    it('should compitible with old api', async () => {
      // Create a user without username
      const userRepo = db.getRepository('users');
      const email = 'test2@nocobase.com';
      const password = '1234567';
      await userRepo.create({
        values: {
          email,
          password,
        },
      });
      const res = await agent.post('/auth:signIn').set({ 'X-Authenticator': 'basic' }).send({
        email: 'test@nocobase.com',
        password: '123456',
      });
      expect(res.statusCode).toEqual(200);
      const data = res.body.data;
      const token = data.token;
      expect(token).toBeDefined();
    });

    it('should change password', async () => {
      // Create a user without email
      const userRepo = db.getRepository('users');
      const user = await userRepo.create({
        values: {
          username: 'test',
          password: '12345',
        },
      });
      const userAgent = await agent.login(user);

      // Should check password consistency
      const res = await userAgent.post('/auth:changePassword').set({ 'X-Authenticator': 'basic' }).send({
        oldPassword: '12345',
        newPassword: '123456',
        confirmPassword: '1234567',
      });
      expect(res.statusCode).toEqual(400);
      expect(res.error.text).toBe('The password is inconsistent, please re-enter');

      // Should check old password
      const res1 = await userAgent.post('/auth:changePassword').set({ 'X-Authenticator': 'basic' }).send({
        oldPassword: '1',
        newPassword: '123456',
        confirmPassword: '123456',
      });
      expect(res1.statusCode).toEqual(401);
      expect(res1.error.text).toBe('The password is incorrect, please re-enter');

      const res2 = await userAgent.post('/auth:changePassword').set({ 'X-Authenticator': 'basic' }).send({
        oldPassword: '12345',
        newPassword: '123456',
        confirmPassword: '123456',
      });
      expect(res2.statusCode).toEqual(200);

      // Create a user without username
      const user1 = await userRepo.create({
        values: {
          email: 'test3@nocobase.com',
          password: '12345',
        },
      });
      const res3 = await agent.login(user1).post('/auth:changePassword').set({ 'X-Authenticator': 'basic' }).send({
        oldPassword: '12345',
        newPassword: '123456',
        confirmPassword: '123456',
      });
      expect(res3.statusCode).toEqual(200);
    });

    it('should not allow to change password', async () => {
      await db.getRepository('systemSettings').update({
        filterByTk: 1,
        values: {
          enableChangePassword: false,
        },
      });
      const userRepo = db.getRepository('users');
      const user = await userRepo.create({
        values: {
          username: 'test',
          password: '12345',
        },
      });
      const userAgent = await agent.login(user);

      const res = await userAgent.post('/auth:changePassword').set({ 'X-Authenticator': 'basic' }).send({
        oldPassword: '12345',
        newPassword: '123456',
        confirmPassword: '123456',
      });
      expect(res.statusCode).toEqual(403);
      expect(res.error.text).toBe('Password is not allowed to be changed');
    });

    it('should check confirm password when signing up', async () => {
      const res = await agent.post('/auth:signUp').set({ 'X-Authenticator': 'basic' }).send({
        username: 'new',
        password: 'new',
        confirm_password: 'new1',
      });
      expect(res.statusCode).toEqual(400);
      expect(res.error.text).toBe('The password is inconsistent, please re-enter');
    });

    it('should check username when signing up', async () => {
      const res = await agent.post('/auth:signUp').set({ 'X-Authenticator': 'basic' }).send({
        username: '',
      });
      expect(res.statusCode).toEqual(400);
      expect(res.error.text).toBe('Please enter a valid username');
      const res1 = await agent.post('/auth:signUp').set({ 'X-Authenticator': 'basic' }).send({
        username: '@@',
      });
      expect(res1.statusCode).toEqual(400);
      expect(res1.error.text).toBe('Please enter a valid username');

      const repo = db.getRepository('authenticators');
      await repo.update({
        filter: {
          name: 'basic',
        },
        values: {
          options: {
            public: {
              allowSignUp: true,
              signupForm: [{ field: 'nickname', show: true }],
            },
          },
        },
      });

      const res2 = await agent.post('/auth:signUp').set({ 'X-Authenticator': 'basic' }).send({
        nickname: 'test',
      });
      expect(res2.statusCode).toEqual(400);
      expect(res2.error.text).toBe('Please enter a valid username');
    });

    it('should check email when signing up', async () => {
      const repo = db.getRepository('authenticators');
      await repo.update({
        filter: {
          name: 'basic',
        },
        values: {
          options: {
            public: {
              allowSignUp: true,
              signupForm: [{ field: 'email', show: true, required: true }],
            },
          },
        },
      });
      const res1 = await agent.post('/auth:signUp').set({ 'X-Authenticator': 'basic' }).send({
        email: '',
      });
      expect(res1.statusCode).toEqual(400);
      expect(res1.error.text).toBe('Please enter a valid email address');
      const res2 = await agent.post('/auth:signUp').set({ 'X-Authenticator': 'basic' }).send({
        email: 'abc',
      });
      expect(res2.statusCode).toEqual(400);
      expect(res2.error.text).toBe('Please enter a valid email address');
      const res3 = await agent.post('/auth:signUp').set({ 'X-Authenticator': 'basic' }).send({
        email: 'test1@nocobase.com',
        password: '123',
        confirm_password: '123',
      });
      expect(res3.statusCode).toEqual(200);
    });

    it('should check a required field when signing up', async () => {
      const repo = db.getRepository('authenticators');
      await repo.update({
        filter: {
          name: 'basic',
        },
        values: {
          options: {
            public: {
              allowSignUp: true,
              signupForm: [
                { field: 'username', show: true, required: true },
                { field: 'nickname', show: true, required: true },
              ],
            },
          },
        },
      });
      const res1 = await agent.post('/auth:signUp').set({ 'X-Authenticator': 'basic' }).send({
        username: 'test',
      });
      expect(res1.statusCode).toEqual(400);
      expect(res1.error.text).toBe('Please enter nickname');
    });

    it('should check password when signing up', async () => {
      const res = await agent.post('/auth:signUp').set({ 'X-Authenticator': 'basic' }).send({
        username: 'new',
      });
      expect(res.statusCode).toEqual(400);
      expect(res.error.text).toBe('Please enter a password');
    });

    it('should write correct user data when signing up', async () => {
      const repo = db.getRepository('authenticators');
      await repo.update({
        filter: {
          name: 'basic',
        },
        values: {
          options: {
            public: {
              allowSignUp: true,
              signupForm: [
                { field: 'username', show: true, required: true },
                { field: 'nickname', show: true, required: true },
              ],
            },
          },
        },
      });
      const res = await agent.post('/auth:signUp').set({ 'X-Authenticator': 'basic' }).send({
        username: 'test',
        nickname: 'Test',
        phone: '12345678901',
        password: '123456',
        confirm_password: '123456',
      });
      expect(res.statusCode).toEqual(200);
      const user = await db.getRepository('users').findOne({
        filter: {
          username: 'test',
        },
      });
      expect(user.nickname).toBe('Test');
      expect(user.phone).toBeNull();
    });

    it('should sign user out when changing password', async () => {
      const userRepo = db.getRepository('users');
      const user = await userRepo.create({
        values: {
          username: 'test',
          password: '12345',
        },
      });
      const userAgent = await agent.login(user);
      const res = await userAgent.post('/auth:check').set({ 'X-Authenticator': 'basic' }).send();
      expect(res.statusCode).toEqual(200);
      expect(res.body.data.id).toBeDefined();
      const res2 = await userAgent.post('/auth:changePassword').set({ 'X-Authenticator': 'basic' }).send({
        oldPassword: '12345',
        newPassword: '123456',
        confirmPassword: '123456',
      });
      expect(res2.statusCode).toEqual(200);
      const res3 = await userAgent.post('/auth:check').set({ 'X-Authenticator': 'basic' }).send();
      expect(res3.statusCode).toEqual(200);
      expect(res3.body.data.id).toBeUndefined();
    });
  });
});<|MERGE_RESOLUTION|>--- conflicted
+++ resolved
@@ -110,11 +110,7 @@
       process.env.INIT_ROOT_PASSWORD = '123456';
       process.env.INIT_ROOT_NICKNAME = 'Test';
       app = await createMockServer({
-<<<<<<< HEAD
-        plugins: ['field-sort', 'auth', 'users'],
-=======
-        plugins: ['auth', 'users', 'system-settings'],
->>>>>>> 3eb4907f
+        plugins: ['field-sort', 'auth', 'users', 'system-settings'],
       });
       db = app.db;
       agent = app.agent();
