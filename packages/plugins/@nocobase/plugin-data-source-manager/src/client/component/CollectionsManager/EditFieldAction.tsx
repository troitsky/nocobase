/**
 * This file is part of the NocoBase (R) project.
 * Copyright (c) 2020-2024 NocoBase Co., Ltd.
 * Authors: NocoBase Team.
 *
 * This project is dual-licensed under AGPL-3.0 and NocoBase Commercial License.
 * For more information, please refer to: https://www.nocobase.com/agreement.
 */

import { ArrayTable } from '@formily/antd-v5';
import { ISchema, useForm } from '@formily/react';
import { uid } from '@formily/shared';
<<<<<<< HEAD
=======
// import cloneDeep from 'lodash/cloneDeep';
// import omit from 'lodash/omit';
import { cloneDeep, omit, set } from 'lodash';
import React, { useMemo, useState } from 'react';
import { useTranslation } from 'react-i18next';
import { useParams } from 'react-router-dom';
>>>>>>> 60777307
import {
  ActionContextProvider,
  IField,
  RecordProvider,
  SchemaComponent,
  useActionContext,
  useAPIClient,
  useCancelAction,
  useCollectionManager_deprecated,
  useCollectionParentRecordData,
  useCompile,
  useCurrentAppInfo,
  useDataSourceManager,
  useRecord,
  useRequest,
  useResourceActionContext,
} from '@nocobase/client';
import cloneDeep from 'lodash/cloneDeep';
import omit from 'lodash/omit';
import set from 'lodash/set';
import React, { useMemo, useState } from 'react';
import { useTranslation } from 'react-i18next';
import { useParams } from 'react-router-dom';
import { useRemoteCollectionContext } from './CollectionFields';

const getSchema = ({
  schema,
  record,
  parentRecord,
  compile,
  getContainer,
}: {
  schema: IField;
  record: any;
  parentRecord: any;
  compile;
  getContainer;
}): ISchema => {
  if (!schema) {
    return;
  }
  const properties = cloneDeep(schema.properties) as any;
  if (properties?.name) {
    properties.name['x-disabled'] = true;
  }
  if (schema.hasDefaultValue === true) {
    properties['defaultValue'] = cloneDeep(schema.default.uiSchema) || {};
    properties.defaultValue.required = false;
    properties['defaultValue']['title'] = compile('{{ t("Default value") }}');
    properties['defaultValue']['x-decorator'] = 'FormItem';
    properties['defaultValue']['x-reactions'] = {
      dependencies: [
        'uiSchema.x-component-props.gmt',
        'uiSchema.x-component-props.showTime',
        'uiSchema.x-component-props.dateFormat',
        'uiSchema.x-component-props.timeFormat',
      ],
      fulfill: {
        state: {
          componentProps: {
            gmt: '{{$deps[0]}}',
            showTime: '{{$deps[1]}}',
            dateFormat: '{{$deps[2]}}',
            timeFormat: '{{$deps[3]}}',
          },
        },
      },
    };
    properties['defaultValue']['x-disabled'] = true;
  }

  return {
    type: 'object',
    properties: {
      [uid()]: {
        type: 'void',
        'x-component': 'Action.Drawer',
        'x-component-props': {
          getContainer: '{{ getContainer }}',
        },
        'x-decorator': 'Form',
        'x-decorator-props': {
          useValues(options) {
            return useRequest(
              () =>
                Promise.resolve({
                  data: {
                    ...cloneDeep(omit(schema.default, ['uiSchema.rawTitle'])),
                    autoFill: schema.default?.autoFill !== false,
                  },
                }),
              options,
            );
          },
        },
        title: `${compile(parentRecord?.title || parentRecord?.name)} - ${compile('{{ t("Edit field") }}')}`,
        properties: {
          summary: {
            type: 'void',
            'x-component': 'FieldSummary',
            'x-component-props': {
              schemaKey: schema.name,
            },
          },
          // @ts-ignore
          ...properties,
          description: {
            type: 'string',
            title: '{{t("Description")}}',
            'x-decorator': 'FormItem',
            'x-component': 'Input.TextArea',
          },
          footer: {
            type: 'void',
            'x-component': 'Action.Drawer.Footer',
            properties: {
              action1: {
                title: '{{ t("Cancel") }}',
                'x-component': 'Action',
                'x-component-props': {
                  useAction: '{{ useCancelAction }}',
                },
              },
              action2: {
                title: '{{ t("Submit") }}',
                'x-component': 'Action',
                'x-component-props': {
                  type: 'primary',
                  useAction: '{{ useUpdateCollectionField }}',
                },
              },
            },
          },
        },
      },
    },
  };
};

const useUpdateCollectionField = () => {
  const form = useForm();
  const api = useAPIClient();
  const ctx = useActionContext();
  const { refresh } = useResourceActionContext();
  const { targetCollection } = useRemoteCollectionContext();
  const { name: dataSourceKey } = useParams();
  const { name: filterByTk } = useRecord();
  const dm = useDataSourceManager();
  return {
    async run() {
      await form.submit();
      const values = cloneDeep(form.values);
      if (values.autoCreateReverseField) {
        /* empty */
      } else {
        delete values.reverseField;
      }
      delete values.autoCreateReverseField;
      await api.request({
        url: `dataSourcesCollections/${dataSourceKey}.${targetCollection.name}/fields:update?filterByTk=${filterByTk}`,
        method: 'post',
        data: values,
      });
      ctx.setVisible(false);
      dm.getDataSource(dataSourceKey).reload();
      await form.reset();
      refresh();
    },
  };
};

export const EditCollectionField = (props) => {
  const record = useRecord();
  const parentRecordData = useCollectionParentRecordData();
  return <EditFieldAction item={record} parentItem={parentRecordData} {...props} />;
};

const EditFieldAction = (props) => {
  const { scope, getContainer, item: record, parentItem: parentRecord, children, ...otherProps } = props;
  const { getInterface, collections, getCollection } = useCollectionManager_deprecated();
  const {
    data: { database: currentDatabase },
  } = useCurrentAppInfo() || {
    data: { database: {} as any },
  };
  const [visible, setVisible] = useState(false);
  const [schema, setSchema] = useState({});
  const api = useAPIClient();
  const { t } = useTranslation();
  const compile = useCompile();
  const { name } = useParams();
  const isDialect = (dialect: string) => currentDatabase?.dialect === dialect;
  const fields = record?.fields || getCollection(record.collectionName, name)?.options?.fields;
  const currentCollections = useMemo(() => {
    return collections.map((v) => {
      return {
        label: compile(v.title),
        value: v.name,
      };
    });
  }, []);
  const scopeKeyOptions = useMemo(() => {
    return (
      record?.fields ||
      getCollection(record.collectionName, name)
        ?.options?.fields.filter((v) => {
          return ['string', 'bigInt', 'integer'].includes(v.type);
        })
        .map((k) => {
          return {
            value: k.name,
            label: compile(k.uiSchema?.title),
          };
        })
    );
  }, [record.name, fields]);
  return (
    <RecordProvider record={record} parent={parentRecord}>
      <ActionContextProvider value={{ visible, setVisible }}>
        <a
          {...otherProps}
          onClick={async () => {
            const { data } = await api.request({
              url: `dataSourcesCollections/${name}.${parentRecord.name}/fields:get?filterByTk=${record.name}`,
              params: { appends: ['reverseField'] },
            });
            const interfaceConf = getInterface(data?.data?.interface);
            const defaultValues: any = cloneDeep(data?.data) || {};
            if (!defaultValues?.reverseField) {
              defaultValues.autoCreateReverseField = false;
              defaultValues.reverseField = interfaceConf?.default?.reverseField;
              set(defaultValues.reverseField, 'name', `f_${uid()}`);
              set(defaultValues.reverseField, 'uiSchema.title', record.__parent?.title);
            }
            const schema = getSchema({
              schema: {
                ...interfaceConf,
                default: defaultValues,
              },
              record,
              parentRecord,
              compile,
              getContainer,
            });
            setSchema(schema);
            setVisible(true);
          }}
        >
          {children || t('Edit')}
        </a>
        <SchemaComponent
          schema={schema}
          components={{ ArrayTable }}
          scope={{
            getContainer,
            useUpdateCollectionField,
            useCancelAction,
            showReverseFieldConfig: false,
            collections: currentCollections,
            isDialect,
            scopeKeyOptions,
            disabledJSONB: true,
            ...scope,
            createOnly: false,
            createMainOnly: false,
            editMainOnly: true,
          }}
        />
      </ActionContextProvider>
    </RecordProvider>
  );
};<|MERGE_RESOLUTION|>--- conflicted
+++ resolved
@@ -10,15 +10,6 @@
 import { ArrayTable } from '@formily/antd-v5';
 import { ISchema, useForm } from '@formily/react';
 import { uid } from '@formily/shared';
-<<<<<<< HEAD
-=======
-// import cloneDeep from 'lodash/cloneDeep';
-// import omit from 'lodash/omit';
-import { cloneDeep, omit, set } from 'lodash';
-import React, { useMemo, useState } from 'react';
-import { useTranslation } from 'react-i18next';
-import { useParams } from 'react-router-dom';
->>>>>>> 60777307
 import {
   ActionContextProvider,
   IField,
@@ -36,9 +27,7 @@
   useRequest,
   useResourceActionContext,
 } from '@nocobase/client';
-import cloneDeep from 'lodash/cloneDeep';
-import omit from 'lodash/omit';
-import set from 'lodash/set';
+import { cloneDeep, omit, set } from 'lodash';
 import React, { useMemo, useState } from 'react';
 import { useTranslation } from 'react-i18next';
 import { useParams } from 'react-router-dom';
