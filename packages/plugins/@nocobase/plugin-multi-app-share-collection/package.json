{
  "name": "@nocobase/plugin-multi-app-share-collection",
  "displayName": "Multi-app share collection",
  "displayName.zh-CN": "多应用数据表共享",
  "description": "",
  "description.zh-CN": "",
<<<<<<< HEAD
  "version": "1.6.0-alpha.8",
=======
  "version": "1.6.0-alpha.27",
>>>>>>> 32de5ffe
  "main": "./dist/server/index.js",
  "devDependencies": {
    "@formily/react": "2.x",
    "antd": "5.x",
    "react": "18.x",
    "react-i18next": "^11.15.1"
  },
  "peerDependencies": {
    "@nocobase/client": "1.x",
    "@nocobase/database": "1.x",
    "@nocobase/plugin-data-source-main": "1.x",
    "@nocobase/plugin-error-handler": "1.x",
    "@nocobase/plugin-multi-app-manager": "1.x",
    "@nocobase/plugin-users": "1.x",
    "@nocobase/server": "1.x",
    "@nocobase/test": "1.x",
    "@nocobase/utils": "1.x"
  },
  "gitHead": "d0b4efe4be55f8c79a98a331d99d9f8cf99021a1",
  "keywords": [
    "System management"
  ]
}<|MERGE_RESOLUTION|>--- conflicted
+++ resolved
@@ -4,11 +4,7 @@
   "displayName.zh-CN": "多应用数据表共享",
   "description": "",
   "description.zh-CN": "",
-<<<<<<< HEAD
-  "version": "1.6.0-alpha.8",
-=======
   "version": "1.6.0-alpha.27",
->>>>>>> 32de5ffe
   "main": "./dist/server/index.js",
   "devDependencies": {
     "@formily/react": "2.x",
