{
  "name": "@nocobase/plugin-block-workbench",
<<<<<<< HEAD
  "version": "1.6.0-alpha.8",
=======
  "version": "1.6.0-alpha.27",
>>>>>>> 32de5ffe
  "displayName": "Block: Action panel",
  "displayName.zh-CN": "区块：操作面板",
  "description": "Centrally manages and displays various actions, allowing users to efficiently perform tasks. It supports extensibility, with current action types including pop-ups, links, scanning, and custom requests.",
  "description.zh-CN": "集中管理和展示各种操作，方便用户快速执行任务。支持扩展，目前支持的操作类型有弹窗、链接、扫描、自定义请求。",
  "main": "dist/server/index.js",
  "peerDependencies": {
    "@nocobase/client": "1.x",
    "@nocobase/server": "1.x",
    "@nocobase/test": "1.x"
  },
  "devDependencies": {
    "@ant-design/icons": "^5.x",
    "antd": "^5.x",
    "html5-qrcode": "^2.3.8",
    "react-router-dom": "^6.x"
  },
  "keywords": [
    "Blocks"
  ]
}<|MERGE_RESOLUTION|>--- conflicted
+++ resolved
@@ -1,10 +1,6 @@
 {
   "name": "@nocobase/plugin-block-workbench",
-<<<<<<< HEAD
-  "version": "1.6.0-alpha.8",
-=======
   "version": "1.6.0-alpha.27",
->>>>>>> 32de5ffe
   "displayName": "Block: Action panel",
   "displayName.zh-CN": "区块：操作面板",
   "description": "Centrally manages and displays various actions, allowing users to efficiently perform tasks. It supports extensibility, with current action types including pop-ups, links, scanning, and custom requests.",
