/**
 * This file is part of the NocoBase (R) project.
 * Copyright (c) 2020-2024 NocoBase Co., Ltd.
 * Authors: NocoBase Team.
 *
 * This project is dual-licensed under AGPL-3.0 and NocoBase Commercial License.
 * For more information, please refer to: https://www.nocobase.com/agreement.
 */

import { LeftOutlined, RightOutlined } from '@ant-design/icons';
import { RecursionField, Schema, useFieldSchema } from '@formily/react';
import {
  PopupContextProvider,
  RecordProvider,
  getLabelFormatValue,
  useACLRoleContext,
  useCollection,
  useCollectionParentRecordData,
  usePopupUtils,
  useProps,
  useToken,
  withDynamicSchemaProps,
  withSkeletonComponent,
} from '@nocobase/client';
import type { Dayjs } from 'dayjs';
import dayjs from 'dayjs';
<<<<<<< HEAD
import get from 'lodash/get';
import React, { useEffect, useMemo, useState } from 'react';
import { Calendar as BigCalendar, View, dayjsLocalizer } from 'react-big-calendar';
import * as dates from 'react-big-calendar/lib/utils/dates';
=======
import { get } from 'lodash-es';
import React, { useMemo, useState, useEffect } from 'react';
import type { View } from 'react-big-calendar';
>>>>>>> 60777307
import { i18nt, useTranslation } from '../../locale';
import { CalendarRecordViewer, findEventSchema } from './CalendarRecordViewer';
import Header from './components/Header';
import { CalendarToolbarContext } from './context';
import GlobalStyle from './global.style';
import { useCalenderHeight } from './hook';
import useStyle from './style';
import type { ToolbarProps } from './types';
import { formatDate } from './utils';
import { useLazy } from '@nocobase/client';

interface Event {
  id: string;
  colorFieldValue: string;
  title: string;
  start: Date;
  end: Date;
}

const Weeks = ['month', 'week', 'day'] as View[];

const getColorString = (
  colorFieldValue: string,
  enumList: {
    color: string;
    label: string;
    value: string;
    rawLabel: string;
  }[],
) => {
  for (const item of enumList) {
    if (item.value === colorFieldValue) {
      return item.color;
    }
  }

  return '';
};

export const DeleteEventContext = React.createContext({
  close: () => {},
  allowDeleteEvent: false,
});

function Toolbar(props: ToolbarProps) {
  const fieldSchema = useFieldSchema();
  const toolBarSchema: Schema = useMemo(
    () =>
      fieldSchema.reduceProperties((buf, current) => {
        if (current['x-component'].endsWith('.ActionBar')) {
          return current;
        }
        return buf;
      }, null),
    [],
  );
  return (
    <CalendarToolbarContext.Provider value={props}>
      <RecursionField name={toolBarSchema.name} schema={toolBarSchema} />
    </CalendarToolbarContext.Provider>
  );
}

const useEvents = (
  dataSource: any,
  fieldNames: {
    colorFieldName: string;
    start: string;
    end: string;
    id: string;
    title: string;
  },
  date: Date,
  view: (typeof Weeks)[number],
) => {
  const parseExpression = useLazy<typeof import('cron-parser').parseExpression>(
    () => import('cron-parser'),
    'parseExpression',
  );
  const { t } = useTranslation();
  const { fields } = useCollection();
  const labelUiSchema = fields.find((v) => v.name === fieldNames?.title)?.uiSchema;
  const enumUiSchema = fields.find((v) => v.name === fieldNames?.colorFieldName);
  return useMemo(() => {
    if (!Array.isArray(dataSource)) return { events: [], enumList: [] };
    const enumList = enumUiSchema?.uiSchema?.enum || [];
    const events: Event[] = [];

    dataSource.forEach((item) => {
      const { cron, exclude = [] } = item;
      const start = dayjs(get(item, fieldNames.start) || dayjs());
      const end = dayjs(get(item, fieldNames.end) || start);
      const intervalTime = end.diff(start, 'millisecond', true);

      const dateM = dayjs(date);
      let startDate = dateM.clone().startOf('month');
      let endDate = startDate.clone().endOf('month');

      /**
       * view === month 时，会显示当月日程
       * 但这个日历一般情况下需要展示 6w * 7d 的日程，总共 42 天
       * 假设 10.1 号是星期六，我们需要将日程的开始时间调整为这一周的星期一，也就是 9.25 号
       * 而结束时间需要调整为 10.31 号这一周的星期日，也就是 10.5 号
       */
      if (view === 'month') {
        startDate = startDate.startOf('week');
        endDate = endDate.endOf('week');
      }

      const push = (eventStart: Dayjs = start.clone()) => {
        // 必须在这个月的开始时间和结束时间，且在日程的开始时间之后
        if (
          eventStart.isBefore(start) || // 开始时间早于 start
          (!eventStart.isBetween(startDate, endDate) && !end.isBetween(startDate, endDate)) // 开始时间和结束时间不在月份范围内
        ) {
          return;
        }
        let out = false;
        const res = exclude?.some((d) => {
          if (d.endsWith('_after')) {
            d = d.replace(/_after$/, '');
            out = true;
            return eventStart.isSameOrAfter(d);
          } else {
            return eventStart.isSame(d);
          }
        });

        if (res) return out;
        const title = getLabelFormatValue(labelUiSchema, get(item, fieldNames.title), true);
        const event: Event = {
          id: get(item, fieldNames.id || 'id'),
          colorFieldValue: item[fieldNames.colorFieldName],
          title: title || t('Untitle'),
          start: eventStart.toDate(),
          end: eventStart.add(intervalTime, 'millisecond').toDate(),
        };

        events.push(event);
      };

      if (cron === 'every_week') {
        let nextStart = start
          .clone()
          .year(startDate.year())
          .month(startDate.month())
          .date(startDate.date())
          .day(start.day());
        while (nextStart.isBefore(endDate)) {
          if (push(nextStart.clone())) {
            break;
          }
          nextStart = nextStart.add(1, 'week');
        }
      } else if (cron === 'every_month') {
        push(start.clone().year(dateM.year()).month(dateM.month()));
      } else if (cron === 'every_year') {
        push(start.clone().year(dateM.year()));
      } else {
        push();
        if (!cron) return;
        try {
          const interval = parseExpression(cron, {
            startDate: startDate.toDate(),
            endDate: endDate.toDate(),
            iterator: true,
            currentDate: start.toDate(),
            utc: true,
          });
          while (interval.hasNext()) {
            const { value } = interval.next();
            if (push(dayjs(value.toDate()))) break;
          }
        } catch (err) {
          console.error(err);
        }
      }
    });
    return { events, enumList };
  }, [
    labelUiSchema,
    dataSource,
    fieldNames.colorFieldName,
    fieldNames.start,
    fieldNames.end,
    fieldNames.id,
    fieldNames.title,
    date,
    view,
    t,
    enumUiSchema?.uiSchema?.enum,
    parseExpression,
  ]);
};

function findCreateSchema(schema): Schema {
  return schema.reduceProperties((buf, current) => {
    if (current['x-component'].endsWith('Action') && current['x-action'] === 'create') {
      return current;
    }
    if (current['x-component'].endsWith('.ActionBar')) {
      return findCreateSchema(current);
    }
    return buf;
  }, null);
}

export const Calendar: any = withDynamicSchemaProps(
  withSkeletonComponent(
    (props: any) => {
      const [visible, setVisible] = useState(false);
      const { openPopup } = usePopupUtils({
        setVisible,
      });
      const reactBigCalendar = useLazy(
        () => import('react-big-calendar'),
        (module) => ({
          BigCalendar: module.Calendar,
          dayjsLocalizer: module.dayjsLocalizer,
        }),
      );

      const eq = useLazy<typeof import('react-big-calendar/lib/utils/dates').eq>(
        () => import('react-big-calendar/lib/utils/dates'),
        'eq',
      );

      const localizer = useMemo(() => {
        return reactBigCalendar.dayjsLocalizer(dayjs);
      }, [reactBigCalendar]);

      // 新版 UISchema（1.0 之后）中已经废弃了 useProps，这里之所以继续保留是为了兼容旧版的 UISchema
      const { dataSource, fieldNames, showLunar, defaultView } = useProps(props);
      const height = useCalenderHeight();
      const [date, setDate] = useState<Date>(new Date());
      const [view, setView] = useState<View>(props.defaultView || 'month');
      const { events, enumList } = useEvents(dataSource, fieldNames, date, view);
      const [record, setRecord] = useState<any>({});
      const { wrapSSR, hashId, componentCls: containerClassName } = useStyle();
      const parentRecordData = useCollectionParentRecordData();
      const fieldSchema = useFieldSchema();
      const { token } = useToken();
      //nint deal with slot select to show create popup
      const { parseAction } = useACLRoleContext();
      const collection = useCollection();
      const canCreate = parseAction(`${collection.name}:create`);
      const createActionSchema: Schema = useMemo(() => findCreateSchema(fieldSchema), [fieldSchema]);
      const startFieldName = fieldNames?.start?.[0];
      const endFieldName = fieldNames?.end?.[0];

      useEffect(() => {
        setView(props.defaultView);
      }, [props.defaultView]);

      const components = useMemo(() => {
        return {
          toolbar: (props) => <Toolbar {...props} showLunar={showLunar}></Toolbar>,
          // week: {
          //   header: (props) => <Header {...props} type="week" showLunar={showLunar}></Header>,
          // },
          month: {
            dateHeader: (props) => <Header {...props} showLunar={showLunar}></Header>,
          },
        };
      }, [showLunar]);

      const messages: any = {
        allDay: '',
        previous: (
          <div>
            <LeftOutlined />
          </div>
        ),
        next: (
          <div>
            <RightOutlined />
          </div>
        ),
        today: i18nt('Today'),
        month: i18nt('Month'),
        week: i18nt('Week'),
        work_week: i18nt('Work week'),
        day: i18nt('Day'),
        agenda: i18nt('Agenda'),
        date: i18nt('Date'),
        time: i18nt('Time'),
        event: i18nt('Event'),
        noEventsInRange: i18nt('None'),
        showMore: (count) => i18nt('{{count}} more items', { count }),
      };

      const eventPropGetter = (event: Event) => {
        if (event.colorFieldValue) {
          const fontColor = token[`${getColorString(event.colorFieldValue, enumList)}7`];
          const backgroundColor = token[`${getColorString(event.colorFieldValue, enumList)}1`];
          return {
            style: { color: fontColor, backgroundColor, border: 'none' },
          };
        }
      };

      const BigCalendar = reactBigCalendar?.BigCalendar;

      return wrapSSR(
        <div className={`${hashId} ${containerClassName}`} style={{ height: height || 700 }}>
          <PopupContextProvider visible={visible} setVisible={setVisible}>
            <GlobalStyle />
            <RecordProvider record={record} parent={parentRecordData}>
              <CalendarRecordViewer />
            </RecordProvider>
            <BigCalendar
              popup
              selectable
              events={events}
              eventPropGetter={eventPropGetter}
              view={view}
              views={Weeks}
              date={date}
              step={60}
              showMultiDayTimes
              messages={messages}
              onNavigate={setDate}
              onView={setView}
              onSelectSlot={(slotInfo) => {
                //nint show create popup
                if (canCreate && createActionSchema) {
                  const record = {};
                  record[startFieldName] = slotInfo.start;
                  record[endFieldName] = slotInfo.end;
                  openPopup({
                    recordData: record,
                    customActionSchema: createActionSchema,
                  });
                }
              }}
              onDoubleClickEvent={() => {
                console.log('onDoubleClickEvent');
              }}
              onSelectEvent={(event) => {
                const record = dataSource?.find((item) => item[fieldNames.id] === event.id);
                if (!record) {
                  return;
                }
                record.__event = {
                  ...event,
                  start: formatDate(dayjs(event.start)),
                  end: formatDate(dayjs(event.end)),
                };

                setRecord(record);
                openPopup({
                  recordData: record,
                  customActionSchema: findEventSchema(fieldSchema),
                });
              }}
              formats={{
                monthHeaderFormat: 'YYYY-M',
                agendaDateFormat: 'M-DD',
                dayHeaderFormat: 'YYYY-M-DD',
                dayRangeHeaderFormat: ({ start, end }, culture, local) => {
                  if (eq(start, end, 'month')) {
                    return local.format(start, 'YYYY-M', culture);
                  }
                  return `${local.format(start, 'YYYY-M', culture)} - ${local.format(end, 'YYYY-M', culture)}`;
                },
              }}
              components={components}
              localizer={localizer}
            />
          </PopupContextProvider>
        </div>,
      );
    },
    { displayName: 'Calendar' },
  ),
);<|MERGE_RESOLUTION|>--- conflicted
+++ resolved
@@ -16,6 +16,7 @@
   useACLRoleContext,
   useCollection,
   useCollectionParentRecordData,
+  useLazy,
   usePopupUtils,
   useProps,
   useToken,
@@ -24,16 +25,9 @@
 } from '@nocobase/client';
 import type { Dayjs } from 'dayjs';
 import dayjs from 'dayjs';
-<<<<<<< HEAD
-import get from 'lodash/get';
+import { get } from 'lodash';
 import React, { useEffect, useMemo, useState } from 'react';
-import { Calendar as BigCalendar, View, dayjsLocalizer } from 'react-big-calendar';
-import * as dates from 'react-big-calendar/lib/utils/dates';
-=======
-import { get } from 'lodash-es';
-import React, { useMemo, useState, useEffect } from 'react';
 import type { View } from 'react-big-calendar';
->>>>>>> 60777307
 import { i18nt, useTranslation } from '../../locale';
 import { CalendarRecordViewer, findEventSchema } from './CalendarRecordViewer';
 import Header from './components/Header';
@@ -43,7 +37,6 @@
 import useStyle from './style';
 import type { ToolbarProps } from './types';
 import { formatDate } from './utils';
-import { useLazy } from '@nocobase/client';
 
 interface Event {
   id: string;
