/**
 * This file is part of the NocoBase (R) project.
 * Copyright (c) 2020-2024 NocoBase Co., Ltd.
 * Authors: NocoBase Team.
 *
 * This project is dual-licensed under AGPL-3.0 and NocoBase Commercial License.
 * For more information, please refer to: https://www.nocobase.com/agreement.
 */

import { ArrayField } from '@formily/core';
import { useField, useFieldSchema } from '@formily/react';
import { BlockProvider, useBlockRequestContext, withDynamicSchemaProps } from '@nocobase/client';
import React, { createContext, useContext, useEffect } from 'react';
import { useCalendarBlockParams } from '../hooks/useCalendarBlockParams';

export const CalendarBlockContext = createContext<any>({});
CalendarBlockContext.displayName = 'CalendarBlockContext';

const InternalCalendarBlockProvider = (props) => {
  const { fieldNames, showLunar, defaultView } = props;
  const field = useField();
  const { resource, service } = useBlockRequestContext();

  return (
<<<<<<< HEAD
    <CalendarBlockContext.Provider
      value={{
        field,
        service,
        resource,
        fieldNames,
        showLunar,
        fixedBlock: field?.decoratorProps?.fixedBlock,
      }}
    >
      {props.children}
    </CalendarBlockContext.Provider>
=======
    <FixedBlockWrapper>
      <CalendarBlockContext.Provider
        value={{
          field,
          service,
          resource,
          fieldNames,
          showLunar,
          defaultView,
          fixedBlock: field?.decoratorProps?.fixedBlock,
        }}
      >
        {props.children}
      </CalendarBlockContext.Provider>
    </FixedBlockWrapper>
>>>>>>> 3ccfc899
  );
};

const useCompatCalendarBlockParams = (props) => {
  const fieldSchema = useFieldSchema();

  // 因为 x-use-decorator-props 的值是固定不变的，所以可以在条件中使用 hooks
  if (fieldSchema['x-use-decorator-props']) {
    return { params: props.params, parseVariableLoading: props.parseVariableLoading };
  } else {
    // eslint-disable-next-line react-hooks/rules-of-hooks
    return useCalendarBlockParams(props);
  }
};

export const CalendarBlockProvider = withDynamicSchemaProps(
  (props) => {
    const { params, parseVariableLoading } = useCompatCalendarBlockParams(props);

    if (parseVariableLoading) {
      return null;
    }

    return (
      <BlockProvider name="calendar" {...props} params={params}>
        <InternalCalendarBlockProvider {...props} />
      </BlockProvider>
    );
  },
  { displayName: 'CalendarBlockProvider' },
);

export const useCalendarBlockContext = () => {
  return useContext(CalendarBlockContext);
};

export const useCalendarBlockProps = () => {
  const ctx = useCalendarBlockContext();
  const field = useField<ArrayField>();
  useEffect(() => {
    if (!ctx?.service?.loading) {
      field.componentProps.dataSource = ctx?.service?.data?.data;
    }
  }, [ctx?.service?.loading]);
  return {
    fieldNames: ctx.fieldNames,
    showLunar: ctx.showLunar,
    defaultView: ctx.defaultView,
    fixedBlock: ctx.fixedBlock,
  };
};<|MERGE_RESOLUTION|>--- conflicted
+++ resolved
@@ -22,7 +22,6 @@
   const { resource, service } = useBlockRequestContext();
 
   return (
-<<<<<<< HEAD
     <CalendarBlockContext.Provider
       value={{
         field,
@@ -30,28 +29,12 @@
         resource,
         fieldNames,
         showLunar,
+        defaultView,
         fixedBlock: field?.decoratorProps?.fixedBlock,
       }}
     >
       {props.children}
     </CalendarBlockContext.Provider>
-=======
-    <FixedBlockWrapper>
-      <CalendarBlockContext.Provider
-        value={{
-          field,
-          service,
-          resource,
-          fieldNames,
-          showLunar,
-          defaultView,
-          fixedBlock: field?.decoratorProps?.fixedBlock,
-        }}
-      >
-        {props.children}
-      </CalendarBlockContext.Provider>
-    </FixedBlockWrapper>
->>>>>>> 3ccfc899
   );
 };
 
