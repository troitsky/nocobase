--- conflicted
+++ resolved
@@ -10,11 +10,7 @@
   "homepage": "https://docs.nocobase.com/handbook/file-manager",
   "homepage.zh-CN": "https://docs-cn.nocobase.com/handbook/file-manager",
   "devDependencies": {
-<<<<<<< HEAD
-    "@aws-sdk/client-s3": "3.245.0",
-=======
     "@aws-sdk/client-s3": "^3.750.0",
->>>>>>> 8b3b4ffb
     "@formily/antd-v5": "1.x",
     "@formily/core": "2.x",
     "@formily/react": "2.x",
