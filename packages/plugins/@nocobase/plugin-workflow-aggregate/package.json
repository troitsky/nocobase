--- conflicted
+++ resolved
@@ -4,11 +4,7 @@
   "displayName.zh-CN": "工作流：聚合查询节点",
   "description": "Used to aggregate data against the database in workflow, such as: statistics, sum, average, etc.",
   "description.zh-CN": "可用于在工作流中对数据库进行聚合查询，如：统计数量、求和、平均值等。",
-<<<<<<< HEAD
-  "version": "1.6.0-alpha.8",
-=======
   "version": "1.6.0-alpha.27",
->>>>>>> 32de5ffe
   "license": "AGPL-3.0",
   "main": "./dist/server/index.js",
   "homepage": "https://docs.nocobase.com/handbook/workflow-aggregate",
