/**
 * This file is part of the NocoBase (R) project.
 * Copyright (c) 2020-2024 NocoBase Co., Ltd.
 * Authors: NocoBase Team.
 *
 * This project is dual-licensed under AGPL-3.0 and NocoBase Commercial License.
 * For more information, please refer to: https://www.nocobase.com/agreement.
 */

import { upperFirst } from 'lodash';
import { merge } from '@nocobase/utils/client';
import { ISchema } from '@nocobase/client';
import { MobileRouteItem } from '../../../mobile-providers';

export function getMobileTabBarItemSchema(routeItem: MobileRouteItem) {
  const _schema = {
    name: routeItem.id,
    type: 'void',
    'x-decorator': 'BlockItem',
    'x-settings': `mobile:tab-bar:${routeItem.type}`,
    'x-component': `MobileTabBar.${upperFirst(routeItem.type)}`,
    'x-toolbar-props': {
      showBorder: false,
      showBackground: true,
    },
    'x-component-props': {
      title: routeItem.title,
      icon: routeItem.icon,
      schemaUid: routeItem.schemaUid,
      ...(routeItem.options || {}),
    },
  };
<<<<<<< HEAD
=======
  return merge(_schema, routeItem.options?.schema ?? {}) as ISchema;
>>>>>>> 19c914cd
}<|MERGE_RESOLUTION|>--- conflicted
+++ resolved
@@ -30,8 +30,5 @@
       ...(routeItem.options || {}),
     },
   };
-<<<<<<< HEAD
-=======
   return merge(_schema, routeItem.options?.schema ?? {}) as ISchema;
->>>>>>> 19c914cd
 }