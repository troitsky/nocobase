{
<<<<<<< HEAD
  "version": "1.4.0-beta.1",
=======
  "version": "1.3.52",
>>>>>>> 91b88633
  "npmClient": "yarn",
  "useWorkspaces": true,
  "npmClientArgs": [
    "--ignore-engines"
  ],
  "command": {
    "version": {
      "forcePublish": true,
      "exact": true,
      "message": "chore(versions): 😊 publish %s"
    }
  }
}<|MERGE_RESOLUTION|>--- conflicted
+++ resolved
@@ -1,9 +1,5 @@
 {
-<<<<<<< HEAD
   "version": "1.4.0-beta.1",
-=======
-  "version": "1.3.52",
->>>>>>> 91b88633
   "npmClient": "yarn",
   "useWorkspaces": true,
   "npmClientArgs": [
